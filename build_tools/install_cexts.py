--- conflicted
+++ resolved
@@ -92,16 +92,8 @@
         #   * not python versions that kolibri supports
         #   * not macosx or win_x64 platforms,
         #     since the process of setup wizard has been fast enough
-<<<<<<< HEAD
-        if (
-                file_name[-1].split('.')[-1] != 'whl' or
-                file_name[1] != pk_version or
-                file_name[2][2:] == '26' or
-                'macosx' in file_name[4].split('.')[0] or
-                ('win_amd64' in file_name[4].split('.')[0] and file_name[2][2:] != '34')):
-=======
+
         file_name_chunks = file.string.split('-')
->>>>>>> 60635344
 
         # When the length of file_name_chunks is 2, it means the file is tar.gz.
         if len(file_name_chunks) == 2:
@@ -120,7 +112,7 @@
             continue
         if 'macosx' in platform:
             continue
-        if 'win_amd64' in platform:
+        if 'win_amd64' in platform and python_version != '34':
             continue
 
         print('Installing {}...'.format(file.string))
