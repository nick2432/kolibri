"""
# Requirements:
    * Generate access token in your Github account, then create environment variable GITHUB_ACCESS_TOKEN.
        - e.g export GITHUB_ACCESS_TOKEN=1ns3rt-my-t0k3n-h3re.


# Environment Variable/s:
    * GITHUB_ACCESS_TOKEN = Personal access token used to authenticate in your Github account via API.
"""
import logging
import os
from os import listdir

import requests
from github3 import login

logging.getLogger().setLevel(logging.INFO)

ACCESS_TOKEN = os.getenv("GITHUB_ACCESS_TOKEN")
REPO_OWNER = "learningequality"
REPO_NAME = "kolibri"
TAG = os.getenv("BUILDKITE_TAG")

<<<<<<< HEAD
=======

>>>>>>> 7feb294d
RELEASE_DIR = "release"
PROJECT_PATH = os.path.join(os.getcwd())

# Python packages artifact location
DIST_DIR = os.path.join(PROJECT_PATH, "dist")

<<<<<<< HEAD
headers = {"Authorization": "token %s" % ACCESS_TOKEN}

INSTALLER_CAT = "Installers"

PYTHON_PKG_CAT = "Python packages"

=======
>>>>>>> 7feb294d
# Manifest of files, keyed by extension
file_manifest = {
    "deb": {
        "extension": "deb",
        "description": "Debian Package",
        "category": INSTALLER_CAT,
        "content_type": "application/vnd.debian.binary-package",
<<<<<<< HEAD
    },
    "unsigned-exe": {
        "extension": "exe",
        "description": "Unsigned Windows installer",
        "category": INSTALLER_CAT,
        "content_type": "application/x-ms-dos-executable",
    },
    "signed-exe": {
        "extension": "exe",
        "description": "Signed Windows installer",
        "category": INSTALLER_CAT,
=======
    },
    "exe": {
        "extension": "exe",
        "description": "Windows Installer",
>>>>>>> 7feb294d
        "content_type": "application/x-ms-dos-executable",
    },
    "pex": {
        "extension": "pex",
        "description": "Pex file",
<<<<<<< HEAD
        "category": PYTHON_PKG_CAT,
=======
>>>>>>> 7feb294d
        "content_type": "application/octet-stream",
    },
    "whl": {
        "extension": "whl",
        "description": "Whl file",
<<<<<<< HEAD
        "category": PYTHON_PKG_CAT,
=======
>>>>>>> 7feb294d
        "content_type": "application/zip",
    },
    "gz": {
        "extension": "gz",
        "description": "Tar file",
<<<<<<< HEAD
        "category": PYTHON_PKG_CAT,
=======
>>>>>>> 7feb294d
        "content_type": "application/gzip",
    },
    # 'apk': {
    #     'extension': 'apk',
    #     'description': 'Android Installer',
    #     'content_type': 'application/vnd.android.package-archive',
    # },
}

<<<<<<< HEAD
file_order = [
    "deb",
    "unsigned-exe",
    "signed-exe",
    # 'apk',
    "pex",
    "whl",
    "gz",
]

=======
>>>>>>> 7feb294d
gh = login(token=ACCESS_TOKEN)
repository = gh.repository(REPO_OWNER, REPO_NAME)


<<<<<<< HEAD
def create_status_report_html(artifacts):
    """
    Create html page to list build artifacts for linking from github status.
    """
    html = "<html>\n<body>\n<h1>Build Artifacts</h1>\n"
    current_heading = None
    for ext in file_order:
        if ext in artifacts:
            artifact = artifacts[ext]
            if artifact["category"] != current_heading:
                current_heading = artifact["category"]
                html += "<h2>{heading}</h2>\n".format(heading=current_heading)
            html += "<p>{description}: <a href='{media_url}'>{name}</a></p>\n".format(
                **artifact
            )
    html += "</body>\n</html>"
    return html


def create_github_status(report_url):
    """
    Create a github status with a link to the report URL,
    only do this once buildkite has been successful, so only report success here.
    """
    status = repository.create_status(
        COMMIT,
        "success",
        target_url=report_url,
        description="Kolibri Buildkite assets",
        context="buildkite/kolibri/assets",
    )
    if status:
        logging.info("Successfully created Github status for commit %s." % COMMIT)
    else:
        logging.info("Error encounter. Now exiting!")
        sys.exit(1)


=======
>>>>>>> 7feb294d
def collect_local_artifacts():
    """
    Create a dict of the artifact name and the location.
    """

    artifacts_dict = {}

    def create_exe_data(filename, data):
        data_name = "-unsigned"
        if "-signed" in filename:
            data_name = "-signed"
        data_name_exe = data_name[1:] + "-exe"
        data.update(file_manifest[data_name_exe])
        artifacts_dict[data_name_exe] = data

<<<<<<< HEAD
    def create_artifact_data(artifact_dir):
        for artifact in listdir(artifact_dir):
            filename, file_extension = os.path.splitext(artifact)
            # Remove leading '.'
            # print("...>", artifact, "<......")
            file_extension = file_extension[1:]
            data = {
                "name": artifact,
                "file_location": "%s/%s" % (artifact_dir, artifact),
            }
            if file_extension == "exe":
                create_exe_data(filename, data)

            if file_extension in file_manifest:
                data.update(file_manifest[file_extension])
                logging.info("Collect file data: (%s)" % data)
                artifacts_dict[file_extension] = data

    create_artifact_data(DIST_DIR)
    return artifacts_dict


def upload_artifacts():
    """
    Upload the artifacts on the Google Cloud Storage.
    Create a comment on the pull requester with artifact media link.
    """
    client = storage.Client()
    bucket = client.bucket("le-downloads")
    artifacts = collect_local_artifacts()
    is_release = os.getenv("IS_KOLIBRI_RELEASE")
    for file_data in artifacts.values():
        logging.info("Uploading file (%s)" % (file_data.get("name")))
        if is_release:
            blob = bucket.blob(
                "kolibri-%s-%s-%s" % (RELEASE_DIR, BUILD_ID, file_data.get("name"))
            )
        else:
            blob = bucket.blob(
                "kolibri-buildkite-build-%s-%s-%s"
                % (ISSUE_ID, BUILD_ID, file_data.get("name"))
            )
        blob.upload_from_filename(filename=file_data.get("file_location"))
        blob.make_public()
        file_data.update({"media_url": blob.media_link})

    html = create_status_report_html(artifacts)

    # add count to report html to avoid duplicate.
    report_count = BUILD_ID + "-first"
    if "signed-exe" in artifacts:
        report_count = BUILD_ID + "-second"

    blob = bucket.blob("kolibri-%s-%s-report.html" % (RELEASE_DIR, report_count))

    blob.upload_from_string(html, content_type="text/html")

    blob.make_public()

    create_github_status(blob.public_url)

    if TAG:
        # Building from a tag, this is probably a release!
        # Have to do this with requests because github3 does not support this interface yet
        get_release_asset_url = requests.get(
            "https://api.github.com/repos/{owner}/{repo}/releases/tags/{tag}".format(
                owner=REPO_OWNER, repo=REPO_NAME, tag=TAG
            )
        )
        if get_release_asset_url.status_code == 200:
            # Definitely a release!
            release_id = get_release_asset_url.json()["id"]
            release_name = get_release_asset_url.json()["name"]
            release = repository.release(id=release_id)
            logging.info("Uploading built assets to Github Release: %s" % release_name)
            for file_extension in file_order:
                if file_extension in artifacts:
                    artifact = artifacts[file_extension]
                    logging.info("Uploading release asset: %s" % (artifact.get("name")))
                    # For some reason github3 does not let us set a label at initial upload
                    asset = release.upload_asset(
                        content_type=artifact["content_type"],
                        name=artifact["name"],
                        asset=open(artifact["file_location"], "rb"),
                    )
                    if asset:
                        # So do it after the initial upload instead
                        asset.edit(artifact["name"], label=artifact["description"])
                        logging.info(
                            "Successfully uploaded release asset: %s"
                            % (artifact.get("name"))
                        )
                    else:
                        logging.error(
                            "Error uploading release asset: %s" % (artifact.get("name"))
                        )
=======
    for artifact in listdir(DIST_DIR):
        filename, file_extension = os.path.splitext(artifact)
        # Remove leading '.'
        file_extension = file_extension[1:]
        data = {
            "name": artifact,
            "file_location": "%s/%s" % (DIST_DIR, artifact),
        }
        if file_extension == "exe":
            create_exe_data(filename, data)

        if file_extension in file_manifest:
            data.update(file_manifest[file_extension])
            logging.info("Collect file data: (%s)" % data)
            artifacts_dict[file_extension] = data

    # basically the manifest dict, with extra fields
    return artifacts_dict


def upload_gh_release_artifacts(artifacts={}):
    # Have to do this with requests because github3 does not support this interface yet
    get_release_asset_url = requests.get(
        "https://api.github.com/repos/{owner}/{repo}/releases/tags/{tag}".format(
            owner=REPO_OWNER, repo=REPO_NAME, tag=TAG,
        )
    )
    if get_release_asset_url.status_code == 200:
        # Definitely a release!
        release_id = get_release_asset_url.json()["id"]
        release_name = get_release_asset_url.json()["name"]
        release = repository.release(id=release_id)
        logging.info("Uploading built assets to Github Release: %s" % release_name)
        for ext, artifact in artifacts.items():
            logging.info("Uploading release asset: %s" % (artifact.get("name")))
            # For some reason github3 does not let us set a label at initial upload
            asset = release.upload_asset(
                content_type=artifact["content_type"],
                name=artifact["name"],
                asset=open(artifact["file_location"], "rb"),
            )
            if asset:
                # So do it after the initial upload instead
                asset.edit(artifact["name"], label=artifact["description"])
                logging.info(
                    "Successfully uploaded release asset: %s" % (artifact.get("name"))
                )
            else:
                logging.error(
                    "Error uploading release asset: %s" % (artifact.get("name"))
                )
>>>>>>> 7feb294d


def main():
    if TAG:
        artifacts = collect_local_artifacts()
        # Building from a tag, this is probably a release!
        upload_gh_release_artifacts(artifacts)


if __name__ == "__main__":
    main()<|MERGE_RESOLUTION|>--- conflicted
+++ resolved
@@ -21,77 +21,42 @@
 REPO_NAME = "kolibri"
 TAG = os.getenv("BUILDKITE_TAG")
 
-<<<<<<< HEAD
-=======
-
->>>>>>> 7feb294d
 RELEASE_DIR = "release"
 PROJECT_PATH = os.path.join(os.getcwd())
 
 # Python packages artifact location
 DIST_DIR = os.path.join(PROJECT_PATH, "dist")
 
-<<<<<<< HEAD
-headers = {"Authorization": "token %s" % ACCESS_TOKEN}
-
-INSTALLER_CAT = "Installers"
-
-PYTHON_PKG_CAT = "Python packages"
-
-=======
->>>>>>> 7feb294d
 # Manifest of files, keyed by extension
 file_manifest = {
     "deb": {
         "extension": "deb",
         "description": "Debian Package",
-        "category": INSTALLER_CAT,
         "content_type": "application/vnd.debian.binary-package",
-<<<<<<< HEAD
     },
     "unsigned-exe": {
         "extension": "exe",
         "description": "Unsigned Windows installer",
-        "category": INSTALLER_CAT,
         "content_type": "application/x-ms-dos-executable",
     },
     "signed-exe": {
         "extension": "exe",
         "description": "Signed Windows installer",
-        "category": INSTALLER_CAT,
-=======
-    },
-    "exe": {
-        "extension": "exe",
-        "description": "Windows Installer",
->>>>>>> 7feb294d
         "content_type": "application/x-ms-dos-executable",
     },
     "pex": {
         "extension": "pex",
         "description": "Pex file",
-<<<<<<< HEAD
-        "category": PYTHON_PKG_CAT,
-=======
->>>>>>> 7feb294d
         "content_type": "application/octet-stream",
     },
     "whl": {
         "extension": "whl",
         "description": "Whl file",
-<<<<<<< HEAD
-        "category": PYTHON_PKG_CAT,
-=======
->>>>>>> 7feb294d
         "content_type": "application/zip",
     },
     "gz": {
         "extension": "gz",
         "description": "Tar file",
-<<<<<<< HEAD
-        "category": PYTHON_PKG_CAT,
-=======
->>>>>>> 7feb294d
         "content_type": "application/gzip",
     },
     # 'apk': {
@@ -101,64 +66,10 @@
     # },
 }
 
-<<<<<<< HEAD
-file_order = [
-    "deb",
-    "unsigned-exe",
-    "signed-exe",
-    # 'apk',
-    "pex",
-    "whl",
-    "gz",
-]
-
-=======
->>>>>>> 7feb294d
 gh = login(token=ACCESS_TOKEN)
 repository = gh.repository(REPO_OWNER, REPO_NAME)
 
 
-<<<<<<< HEAD
-def create_status_report_html(artifacts):
-    """
-    Create html page to list build artifacts for linking from github status.
-    """
-    html = "<html>\n<body>\n<h1>Build Artifacts</h1>\n"
-    current_heading = None
-    for ext in file_order:
-        if ext in artifacts:
-            artifact = artifacts[ext]
-            if artifact["category"] != current_heading:
-                current_heading = artifact["category"]
-                html += "<h2>{heading}</h2>\n".format(heading=current_heading)
-            html += "<p>{description}: <a href='{media_url}'>{name}</a></p>\n".format(
-                **artifact
-            )
-    html += "</body>\n</html>"
-    return html
-
-
-def create_github_status(report_url):
-    """
-    Create a github status with a link to the report URL,
-    only do this once buildkite has been successful, so only report success here.
-    """
-    status = repository.create_status(
-        COMMIT,
-        "success",
-        target_url=report_url,
-        description="Kolibri Buildkite assets",
-        context="buildkite/kolibri/assets",
-    )
-    if status:
-        logging.info("Successfully created Github status for commit %s." % COMMIT)
-    else:
-        logging.info("Error encounter. Now exiting!")
-        sys.exit(1)
-
-
-=======
->>>>>>> 7feb294d
 def collect_local_artifacts():
     """
     Create a dict of the artifact name and the location.
@@ -174,104 +85,6 @@
         data.update(file_manifest[data_name_exe])
         artifacts_dict[data_name_exe] = data
 
-<<<<<<< HEAD
-    def create_artifact_data(artifact_dir):
-        for artifact in listdir(artifact_dir):
-            filename, file_extension = os.path.splitext(artifact)
-            # Remove leading '.'
-            # print("...>", artifact, "<......")
-            file_extension = file_extension[1:]
-            data = {
-                "name": artifact,
-                "file_location": "%s/%s" % (artifact_dir, artifact),
-            }
-            if file_extension == "exe":
-                create_exe_data(filename, data)
-
-            if file_extension in file_manifest:
-                data.update(file_manifest[file_extension])
-                logging.info("Collect file data: (%s)" % data)
-                artifacts_dict[file_extension] = data
-
-    create_artifact_data(DIST_DIR)
-    return artifacts_dict
-
-
-def upload_artifacts():
-    """
-    Upload the artifacts on the Google Cloud Storage.
-    Create a comment on the pull requester with artifact media link.
-    """
-    client = storage.Client()
-    bucket = client.bucket("le-downloads")
-    artifacts = collect_local_artifacts()
-    is_release = os.getenv("IS_KOLIBRI_RELEASE")
-    for file_data in artifacts.values():
-        logging.info("Uploading file (%s)" % (file_data.get("name")))
-        if is_release:
-            blob = bucket.blob(
-                "kolibri-%s-%s-%s" % (RELEASE_DIR, BUILD_ID, file_data.get("name"))
-            )
-        else:
-            blob = bucket.blob(
-                "kolibri-buildkite-build-%s-%s-%s"
-                % (ISSUE_ID, BUILD_ID, file_data.get("name"))
-            )
-        blob.upload_from_filename(filename=file_data.get("file_location"))
-        blob.make_public()
-        file_data.update({"media_url": blob.media_link})
-
-    html = create_status_report_html(artifacts)
-
-    # add count to report html to avoid duplicate.
-    report_count = BUILD_ID + "-first"
-    if "signed-exe" in artifacts:
-        report_count = BUILD_ID + "-second"
-
-    blob = bucket.blob("kolibri-%s-%s-report.html" % (RELEASE_DIR, report_count))
-
-    blob.upload_from_string(html, content_type="text/html")
-
-    blob.make_public()
-
-    create_github_status(blob.public_url)
-
-    if TAG:
-        # Building from a tag, this is probably a release!
-        # Have to do this with requests because github3 does not support this interface yet
-        get_release_asset_url = requests.get(
-            "https://api.github.com/repos/{owner}/{repo}/releases/tags/{tag}".format(
-                owner=REPO_OWNER, repo=REPO_NAME, tag=TAG
-            )
-        )
-        if get_release_asset_url.status_code == 200:
-            # Definitely a release!
-            release_id = get_release_asset_url.json()["id"]
-            release_name = get_release_asset_url.json()["name"]
-            release = repository.release(id=release_id)
-            logging.info("Uploading built assets to Github Release: %s" % release_name)
-            for file_extension in file_order:
-                if file_extension in artifacts:
-                    artifact = artifacts[file_extension]
-                    logging.info("Uploading release asset: %s" % (artifact.get("name")))
-                    # For some reason github3 does not let us set a label at initial upload
-                    asset = release.upload_asset(
-                        content_type=artifact["content_type"],
-                        name=artifact["name"],
-                        asset=open(artifact["file_location"], "rb"),
-                    )
-                    if asset:
-                        # So do it after the initial upload instead
-                        asset.edit(artifact["name"], label=artifact["description"])
-                        logging.info(
-                            "Successfully uploaded release asset: %s"
-                            % (artifact.get("name"))
-                        )
-                    else:
-                        logging.error(
-                            "Error uploading release asset: %s" % (artifact.get("name"))
-                        )
-=======
     for artifact in listdir(DIST_DIR):
         filename, file_extension = os.path.splitext(artifact)
         # Remove leading '.'
@@ -323,7 +136,6 @@
                 logging.error(
                     "Error uploading release asset: %s" % (artifact.get("name"))
                 )
->>>>>>> 7feb294d
 
 
 def main():
