steps:
  - label: Build Python packages
    command:
     - make docker-clean
     - mkdir -p dist
     - .buildkite/build_whl.sh

  - wait

  - label: Build Windows installer
    command: .buildkite/build_windows_installer.sh

  - wait

  - label: Build Debian Packages
    command: .buildkite/build_debian_pkgs.sh

  - wait

  - label: Upload artifacts
    command: .buildkite/setup_and_upload_artifact.sh

  - wait

<<<<<<< HEAD
  - label: Cleaning up
    command: make docker-clean

  - block: "Create APK?"
  - label: Build the Android APK file
    command:
     - mkdir -p dist
     - .buildkite/build_apk.sh

  - block: "Test .debs?"
  - label: Test on Trusty, Xenial, Bionic
    command:
     - mkdir -p dist
     - buildkite-agent artifact download 'dist/*.deb' dist/
     - make docker-deb-test
=======
  - label: Upload Release Artifacts
    command: .buildkite/setup_and_upload_artifact.sh && docker image prune -f -a
    if: build.tag != null
>>>>>>> 330fccd5
<|MERGE_RESOLUTION|>--- conflicted
+++ resolved
@@ -17,12 +17,12 @@
 
   - wait
 
-  - label: Upload artifacts
+  - label: Upload Release Artifacts
     command: .buildkite/setup_and_upload_artifact.sh
+    if: build.tag != null
 
   - wait
 
-<<<<<<< HEAD
   - label: Cleaning up
     command: make docker-clean
 
@@ -37,9 +37,4 @@
     command:
      - mkdir -p dist
      - buildkite-agent artifact download 'dist/*.deb' dist/
-     - make docker-deb-test
-=======
-  - label: Upload Release Artifacts
-    command: .buildkite/setup_and_upload_artifact.sh && docker image prune -f -a
-    if: build.tag != null
->>>>>>> 330fccd5
+     - make docker-deb-test