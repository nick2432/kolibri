--- conflicted
+++ resolved
@@ -24,13 +24,7 @@
 
   - wait
 
-<<<<<<< HEAD
-  # NOTE: Uploading artifacts should only happen once. Doing so twice during the
-  # release process causes an error, which blocks the execution of the steps.
-  - label: Upload artifacts
-=======
   - label: Upload Release Artifacts
->>>>>>> 7feb294d
     command: .buildkite/setup_and_upload_artifact.sh
     if: build.tag != null
 
