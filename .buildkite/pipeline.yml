--- conflicted
+++ resolved
@@ -57,25 +57,11 @@
   - label: Create integration testing
     command: .buildkite/build_worksheet.sh
 
-<<<<<<< HEAD
-  - block: "Sign Windows installer?"
-  - label: Sign Windows installer
-    command: .buildkite/sign_windows_installer.bat
-    agents:
-      queue: "windows-sign"
-
   # - block: "Build release APK?"
   # - label: "Build Release APK"
   #   env:
   #     KOLIBRI_ANDROID_BUILD_MODE: release
   #   command: *android_build
-=======
-  - block: "Build release APK?"
-  - label: "Build Release APK"
-    env:
-      KOLIBRI_ANDROID_BUILD_MODE: release
-    command: *android_build
->>>>>>> 84984c21
 
   - block: "Test .debs?"
   - label: Test on Trusty, Xenial, Bionic
