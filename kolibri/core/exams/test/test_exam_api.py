--- conflicted
+++ resolved
@@ -61,230 +61,6 @@
         user.save()
         return self.client.login(username="learner", password="pass")
 
-<<<<<<< HEAD
-        self.client.login(username=user.username, password="pass")
-
-        response = self.client.delete(
-            reverse("kolibri:core:exam-detail", kwargs={"pk": self.exam.id})
-        )
-        self.assertEqual(response.status_code, 403)
-
-    def test_logged_in_admin_exam_delete(self):
-
-        self.client.login(username=self.admin.username, password=DUMMY_PASSWORD)
-
-        response = self.client.delete(
-            reverse("kolibri:core:exam-detail", kwargs={"pk": self.exam.id})
-        )
-        self.assertEqual(response.status_code, 204)
-
-    def test_logged_in_admin_exam_create(self):
-
-        self.client.login(username=self.admin.username, password=DUMMY_PASSWORD)
-
-        response = self.client.post(
-            reverse("kolibri:core:exam-list"),
-            {
-                "title": "title next",
-                "question_count": 1,
-                "active": True,
-                "collection": self.facility.id,
-                "learners_see_fixed_order": False,
-                "question_sources": [],
-                "assignments": [],
-            },
-            format="json",
-        )
-        self.assertEqual(response.status_code, 201)
-
-    def test_logged_in_admin_exam_create_with_assignments(self):
-
-        self.client.login(username=self.admin.username, password=DUMMY_PASSWORD)
-
-        response = self.client.post(
-            reverse("kolibri:core:exam-list"),
-            {
-                "title": "title next",
-                "question_count": 1,
-                "active": True,
-                "collection": self.facility.id,
-                "learners_see_fixed_order": False,
-                "question_sources": [],
-                "assignments": [{"collection": self.facility.id}],
-            },
-            format="json",
-        )
-        self.assertEqual(response.status_code, 201)
-        self.assertEqual(
-            models.ExamAssignment.objects.get(collection=self.facility).exam,
-            models.Exam.objects.get(title="title next"),
-        )
-
-    def test_logged_in_admin_exam_update_no_assignments(self):
-
-        self.client.login(username=self.admin.username, password=DUMMY_PASSWORD)
-
-        response = self.client.post(
-            reverse("kolibri:core:exam-list"),
-            {
-                "title": "title next",
-                "question_count": 1,
-                "active": True,
-                "collection": self.facility.id,
-                "learners_see_fixed_order": False,
-                "question_sources": [],
-                "assignments": [{"collection": self.facility.id}],
-            },
-            format="json",
-        )
-        exam_id = models.Exam.objects.get(title="title next").id
-        response = self.client.put(
-            reverse("kolibri:core:exam-detail", kwargs={"pk": exam_id}),
-            {
-                "title": "title next",
-                "question_count": 1,
-                "active": True,
-                "collection": self.facility.id,
-                "learners_see_fixed_order": False,
-                "question_sources": [],
-                "assignments": [],
-                "creator": self.admin.id,
-            },
-            format="json",
-        )
-        self.assertEqual(response.status_code, 200)
-        self.assertEqual(
-            models.Exam.objects.get(title="title next").assignments.count(), 0
-        )
-
-    def test_logged_in_admin_exam_update_different_assignments(self):
-
-        self.client.login(username=self.admin.username, password=DUMMY_PASSWORD)
-
-        response = self.client.post(
-            reverse("kolibri:core:exam-list"),
-            {
-                "title": "title next",
-                "question_count": 1,
-                "active": True,
-                "collection": self.facility.id,
-                "learners_see_fixed_order": False,
-                "question_sources": [],
-                "assignments": [{"collection": self.facility.id}],
-            },
-            format="json",
-        )
-        exam_id = models.Exam.objects.get(title="title next").id
-        group = LearnerGroup.objects.create(name="test", parent=self.facility)
-        response = self.client.put(
-            reverse("kolibri:core:exam-detail", kwargs={"pk": exam_id}),
-            {
-                "title": "title next",
-                "question_count": 1,
-                "active": True,
-                "collection": self.facility.id,
-                "learners_see_fixed_order": False,
-                "question_sources": [],
-                "assignments": [{"collection": group.id}],
-                "creator": self.admin.id,
-            },
-            format="json",
-        )
-        self.assertEqual(response.status_code, 200)
-        self.assertEqual(
-            models.Exam.objects.get(title="title next").assignments.count(), 1
-        )
-        self.assertEqual(
-            models.Exam.objects.get(title="title next").assignments.first().collection,
-            group,
-        )
-
-    def test_logged_in_admin_exam_update_additional_assignments(self):
-
-        self.client.login(username=self.admin.username, password=DUMMY_PASSWORD)
-
-        response = self.client.post(
-            reverse("kolibri:core:exam-list"),
-            {
-                "title": "title next",
-                "question_count": 1,
-                "active": True,
-                "collection": self.facility.id,
-                "learners_see_fixed_order": False,
-                "question_sources": [],
-                "assignments": [{"collection": self.facility.id}],
-            },
-            format="json",
-        )
-        exam_id = models.Exam.objects.get(title="title next").id
-        group = LearnerGroup.objects.create(name="test", parent=self.facility)
-        response = self.client.put(
-            reverse("kolibri:core:exam-detail", kwargs={"pk": exam_id}),
-            {
-                "title": "title next",
-                "question_count": 1,
-                "active": True,
-                "collection": self.facility.id,
-                "learners_see_fixed_order": False,
-                "question_sources": [],
-                "assignments": [
-                    {"collection": group.id},
-                    {"collection": self.facility.id},
-                ],
-                "creator": self.admin.id,
-            },
-            format="json",
-        )
-        self.assertEqual(response.status_code, 200)
-        self.assertEqual(
-            models.Exam.objects.get(title="title next").assignments.count(), 2
-        )
-        self.assertIn(
-            models.Exam.objects.get(title="title next").assignments.first().collection,
-            [group, self.facility],
-        )
-        self.assertIn(
-            models.Exam.objects.get(title="title next").assignments.last().collection,
-            [group, self.facility],
-        )
-
-    def test_logged_in_user_exam_no_create(self):
-
-        user = FacilityUser.objects.create(username="learner", facility=self.facility)
-        user.set_password("pass")
-        user.save()
-
-        self.client.login(username=user.username, password="pass")
-
-        response = self.client.post(
-            reverse("kolibri:core:exam-list"),
-            {
-                "title": "title next",
-                "question_count": 1,
-                "active": True,
-                "collection": self.facility.id,
-                "learners_see_fixed_order": False,
-                "question_sources": [],
-                "assignments": [],
-            },
-            format="json",
-        )
-        self.assertEqual(response.status_code, 403)
-
-    def test_logged_in_admin_exam_update(self):
-
-        self.client.login(username=self.admin.username, password=DUMMY_PASSWORD)
-
-        response = self.client.put(
-            reverse("kolibri:core:exam-detail", kwargs={"pk": self.exam.id}),
-            {
-                "title": "title",
-                "question_count": 2,
-                "active": True,
-                "collection": self.facility.id,
-            },
-        )
-=======
     def test_logged_in_user_exam_no_delete(self):
         self.login_as_learner()
         response = self.client.delete(reverse("kolibri:core:exam-detail", kwargs={'pk': self.exam.id}))
@@ -364,63 +140,24 @@
             "title": "updated title",
             "active": True,
         })
->>>>>>> abecb96b
         self.assertEqual(response.status_code, 200)
         self.assertEqual(models.Exam.objects.get(id=self.exam.id).title, "updated title")
 
     def test_logged_in_user_exam_no_update(self):
-<<<<<<< HEAD
-
-        user = FacilityUser.objects.create(username="learner", facility=self.facility)
-        user.set_password("pass")
-        user.save()
-
-        self.client.login(username=user.username, password="pass")
-
-        response = self.client.put(
-            reverse("kolibri:core:exam-detail", kwargs={"pk": self.exam.id}),
-            {
-                "title": "title",
-                "question_count": 2,
-                "active": True,
-                "collection": self.facility.id,
-            },
-        )
-=======
         self.login_as_learner()
         response = self.put_updated_exam(self.exam.id, {
             "title": "updated title",
             "active": True,
         })
->>>>>>> abecb96b
         self.assertEqual(response.status_code, 403)
         self.assertEqual(models.Exam.objects.get(id=self.exam.id).title, "title")
 
     def test_cannot_create_exam_same_title_case_insensitive(self):
-<<<<<<< HEAD
-        self.client.login(username=self.admin.username, password=DUMMY_PASSWORD)
-
-        response = self.client.post(
-            reverse("kolibri:core:exam-list"),
-            {
-                "title": "TiTlE",
-                "question_count": 1,
-                "active": True,
-                "collection": self.facility.id,
-                "learners_see_fixed_order": False,
-                "question_sources": [],
-                "assignments": [{"collection": self.facility.id}],
-            },
-            format="json",
-        )
-
-=======
         self.login_as_admin()
         exam = self.make_basic_exam()
         self.post_new_exam(exam)
         exam["title"] = "EXAM"
         response = self.post_new_exam(exam)
->>>>>>> abecb96b
         self.assertEqual(response.status_code, status.HTTP_400_BAD_REQUEST)
         self.assertEqual(response.data[0]["id"], error_constants.UNIQUE)
 
