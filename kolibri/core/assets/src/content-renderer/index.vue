<template>

  <div>
    <div v-if="available">
      <div v-el:container></div>
    </div>
    <div v-else>
      This content is not available.
    </div>
  </div>

</template>


<script>

  const logging = require('logging').getLogger(__filename);

  module.exports = {
    props: {
      id: {
        type: String,
        required: true,
      },
      kind: {
        type: String,
        required: true,
      },
      files: {
        type: Array,
        default: () => [],
      },
      contentId: {
        type: String,
        default: '',
      },
      channelId: {
        type: String,
        default: '',
      },
      available: {
        type: Boolean,
        default: false,
      },
      extraFields: {
        type: String,
        default: '{}',
      },
    },
    computed: {
      contentType() {
        if (typeof this.kind !== 'undefined' & typeof this.extension !== 'undefined') {
          return `${this.kind}/${this.extension}`;
        }
        return undefined;
      },
      extension() {
        if (this.availableFiles.length > 0) {
          return this.availableFiles[0].extension;
        }
        return undefined;
      },
      availableFiles() {
        return this.files.filter(
          (file) => !file.thumbnail & !file.supplementary & file.available
        );
      },
    },
    init() {
      this._eventListeners = [];
    },
    created() {
      this.findRendererComponent();
      // This means this component has to be torn down on channel switches.
      this.$watch('files', this.findRendererComponent);
    },
    ready() {
      this.ready = true;
      this.renderContent();
    },
    data: () => ({
      currentViewClass: null,
    }),
    methods: {
      /**
       * Clear any active listeners - this ensures that if the current content node changes,
       * but the previous one has not received its renderer callback, no shenanigans will occur.
       */
      clearListeners() {
        this._eventListeners.forEach((listener) => {
          this.Kolibri.off(listener.event, listener.callback);
        });
        this._eventListeners = [];
      },
      /**
       * Broadcast through the Kolibri core app for a content renderer module that is able to
       * handle the rendering of the current content node. This is the entrance point for changes
       * in the props,so any change in the props will trigger this function first.
       */
      findRendererComponent() {
        // Clear any existing listeners so that two renderings do not collide in this component.
        this.clearListeners();
        // Only bother to do this is if the node is available. Otherwise the template can handle it.
        if (this.available) {
          // The internal content rendering component is currently unrendered.
          this.rendered = false;
          // This is the event that content renderers will broadcast in response to our call.
          const event = `component_render:${this.contentType}`;
          // This is the method that will accept the component passed by the content renderer.
          const callback = this.setRendererComponent;
          // Set up listening for the response.
          this.Kolibri.once(event, callback);
          // Keep a track of this listener so that we can unbind it later if needed.
          this._eventListeners.push({ event, callback });
          // This is the event that is broadcast out to the content renderers.
          this.Kolibri.emit(`content_render:${this.contentType}`);
          logging.debug(`Looking for content renderer for ${this.contentType}`);
        }
      },
    /**
     * Method that is invoked by a callback from an event listener. Accepts a Vue component
     * options object as an argument. This is then set as the current renderer for the node,
     * and is used later in rendering.
     * @param {Object} component - an options object for a Vue component.
     */
      setRendererComponent(component) {
        // Keep track of the current renderer.
        this.currentViewClass = component;
        // If the Vue component is attached to the DOM, and it is unrendered, then render now!
        if (this.ready && !this.rendered) {
          this.renderContent();
        }
      },
      /**
       * Method that renders the dynamically retrieved component into the wrapper component.
       */
      renderContent() {
        // Only render if we have a component type to render and the content is available.
        if (this.currentViewClass !== null & this.available & !this.rendered) {
          // We are rendering, so don't let setRendererComponent call this again.
          this.rendered = true;
          // Start building up an object of all props that the content renderers might get passed.
          const propsData = {};
          // List enumerable properties of the props object.
          const enumerables = Object.keys(this.$options.props);
          // Only get non-inherited properties of the props object.
          const properties = Object.getOwnPropertyNames(this.$options.props).filter(
            // Only use non-enumerable, non-inherited properties of the props object.
            (name) => enumerables.indexOf(name) > -1
          );
          for (const key of properties) {
            // Loop through all the properties, see if one of them is extraFields.
            if (key !== 'extraFields') {
              // If it isn't just put it directly into the data.
              propsData[key] = this[key];
            } else {
              // If it is, then parse it as JSON and assign each key to the propsData.
              Object.assign(propsData, JSON.parse(this[key]));
            }
          }
          // Add a defaultFile to the propsData, which is the first file in the availableFiles.
          propsData.defaultFile = this.availableFiles[0];
          // Create an options object for the soon to be instantiated renderer component.
          const options = {
            // Set the parent so that it is in the Vue family.
            parent: this,
            // Let it mount on the DOM in the container div set up in the template.
            el: this.$els.container,
            // Pass in the propsData!
            propsData,
          };
          // Add the specified options for the Vue component that we received from the plugin
          // into the options object.
          Object.assign(options, this.currentViewClass);
          // Instantiate the Vue instance directly using the Kolibri Vue constructor.
          this.contentView = new this.Kolibri.lib.vue(options); // eslint-disable-line new-cap
        }
      },
<<<<<<< HEAD
      /**
      * Method that downloads the content.
      */
      downloadContent() {
        const sanitizedFilename = this.sanitizeFilename(this.title);
        const x = new XMLHttpRequest();
        x.open('GET', this.availableFiles[0].storage_url, true);
        x.responseType = 'blob';
        x.onload = (e) => downloadjs(e.target.response, sanitizedFilename, this.contentType);
        x.send();
      },
      /**
      * Method that returns a safe filename.
      */
      sanitizeFilename(filename) {
        let sanitizedFilename = filename.replace(/[^a-z0-9+]+/gi, '');
        sanitizedFilename = sanitizedFilename.toLowerCase();
        sanitizedFilename = sanitizedFilename.substring(0, 20);
        if (!sanitizedFilename.trim()) {
          sanitizedFilename = 'download';
        }
        return sanitizedFilename;
      },
=======
>>>>>>> e38a8f02
    },
  };

</script>


<style lang="stylus" scoped>

  @require '~core-theme.styl'

  div
    height: inherit

</style><|MERGE_RESOLUTION|>--- conflicted
+++ resolved
@@ -176,32 +176,6 @@
           this.contentView = new this.Kolibri.lib.vue(options); // eslint-disable-line new-cap
         }
       },
-<<<<<<< HEAD
-      /**
-      * Method that downloads the content.
-      */
-      downloadContent() {
-        const sanitizedFilename = this.sanitizeFilename(this.title);
-        const x = new XMLHttpRequest();
-        x.open('GET', this.availableFiles[0].storage_url, true);
-        x.responseType = 'blob';
-        x.onload = (e) => downloadjs(e.target.response, sanitizedFilename, this.contentType);
-        x.send();
-      },
-      /**
-      * Method that returns a safe filename.
-      */
-      sanitizeFilename(filename) {
-        let sanitizedFilename = filename.replace(/[^a-z0-9+]+/gi, '');
-        sanitizedFilename = sanitizedFilename.toLowerCase();
-        sanitizedFilename = sanitizedFilename.substring(0, 20);
-        if (!sanitizedFilename.trim()) {
-          sanitizedFilename = 'download';
-        }
-        return sanitizedFilename;
-      },
-=======
->>>>>>> e38a8f02
     },
   };
 
