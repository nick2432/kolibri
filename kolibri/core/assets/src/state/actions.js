--- conflicted
+++ resolved
@@ -212,22 +212,14 @@
     sessionPromise = SessionResource.getModel('current').fetch()._promise;
   }
   return sessionPromise
-<<<<<<< HEAD
     .then(session => {
-=======
-    .then((session) => {
->>>>>>> 760decf1
       logging.info('Session set.');
       store.dispatch('CORE_SET_SESSION', _sessionState(session));
       return session;
     })
-<<<<<<< HEAD
     .catch(error => {
       handleApiError(store, error);
     });
-=======
-    .catch(error => { handleApiError(store, error); });
->>>>>>> 760decf1
 }
 
 function getFacilityConfig(store) {
