<template>

  <div class="info-icon-container">
    <ui-icon
      ref="info-icon"
<<<<<<< HEAD
=======
      icon="info"
>>>>>>> 831deed2
      class="info-icon"
      :iconAriaLabel="iconAriaLabel"
    >
      <mat-svg name="info_outline" category="action" />
    </ui-icon>
    <ui-tooltip
      trigger="info-icon"
      class="info-icon-tooltip"
      :position="tooltipPosition"
    >
      {{ tooltipText }}
    </ui-tooltip>
  </div>

</template>


<script>

  import uiIcon from 'keen-ui/src/UiIcon';
  import uiTooltip from 'keen-ui/src/UiTooltip';

  export default {
    name: 'coreInfoIcon',
    components: {
      uiIcon,
      uiTooltip,
    },
    props: {
      iconAriaLabel: {
        type: String,
        required: true,
      },
      tooltipText: {
        type: String,
        required: true,
      },
      tooltipPosition: {
        type: String,
        required: true,
      },
    },
  };

</script>


<style lang="stylus" scoped>

  @require '~kolibri.styles.definitions'

  .info-icon-container
    display: inline-block

  .info-icon
    font-size: 1.2em
    vertical-align: top
    color: $core-accent-color
    cursor: pointer

</style><|MERGE_RESOLUTION|>--- conflicted
+++ resolved
@@ -3,14 +3,10 @@
   <div class="info-icon-container">
     <ui-icon
       ref="info-icon"
-<<<<<<< HEAD
-=======
-      icon="info"
->>>>>>> 831deed2
       class="info-icon"
       :iconAriaLabel="iconAriaLabel"
     >
-      <mat-svg name="info_outline" category="action" />
+      <mat-svg name="info" category="action" />
     </ui-icon>
     <ui-tooltip
       trigger="info-icon"
