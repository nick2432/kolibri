import { shallowMount } from '@vue/test-utils';
import SelectDeviceForm from '../SelectDeviceForm';
import { fetchDevices, updateConnectionStatus } from '../api';

jest.mock('../api.js', () => ({
  fetchDevices: jest.fn(),
  deleteDevice: jest.fn().mockResolvedValue(),
  updateConnectionStatus: jest.fn(),
  deviceFacilityCanSignUp: jest.fn().mockResolvedValue(true),
}));

const devices = [
  {
    id: '1',
    instance_id: '1',
    nickname: 'Available Server',
    base_url: 'http://localhost:8000',
    application: 'kolibri',
    available: true,
  },
  {
    id: '2',
    instance_id: '2',
    nickname: 'Unavailable Server',
    base_url: 'http://localhost:8001',
    application: 'kolibri',
    available: false,
  },
  {
    id: '3',
    instance_id: '3',
    nickname: 'Content-less Server',
    base_url: 'http://localhost:8001',
    application: 'kolibri',
    available: true,
  },
];

const staticDevices = devices.map(a => ({ ...a, dynamic: false }));
const dynamicDevices = devices.map(a => ({ ...a, dynamic: true }));

function makeWrapper() {
<<<<<<< HEAD
  const deviceIdMap = devices.reduce((acc, device) => {
    acc[device.id] = device;
    return acc;
  }, {});
  const wrapper = mount(SelectDeviceForm, { mocks: { lodsWithSignupFacility: deviceIdMap } });
=======
  const wrapper = shallowMount(SelectDeviceForm);
>>>>>>> be42ec56
  // prettier-ignore
  const els = {
    KModal: () => wrapper.findComponent({ name: 'KModal' }),
    newDeviceButton: () => wrapper.find('a.new-device-button'),
    uiAlert: () => wrapper.find({ name: 'ui-alert' }),
    radioButtons: () => wrapper.findAllComponents({ name: 'KRadioButton' }),
    horizontalLine: () => wrapper.findAll('hr'),
  };
  return { wrapper, els };
}

describe('SelectDeviceForm', () => {
  beforeEach(() => {
    fetchDevices.mockReset();
    fetchDevices.mockResolvedValue(staticDevices.concat(dynamicDevices));
  });

  it('shows one device for each one fetched', async () => {
    const { els, wrapper } = makeWrapper();
    await wrapper.vm.$nextTick();
    await wrapper.vm.$nextTick();
    expect(wrapper.vm.hasFetched).toBe(true);
    expect(els.radioButtons()).toHaveLength(6);
    const server1 = els.radioButtons().at(0);
    expect(server1.props().label).toEqual('Available Server');
    expect(server1.props().description).toEqual('http://localhost:8000');
    expect(wrapper.vm.submitDisabled).toEqual(false);
  });

  it('if there are no devices, it shows an empty message', async () => {
    fetchDevices.mockResolvedValue([]);
    const { els, wrapper } = makeWrapper();
    await wrapper.vm.$nextTick();
    await wrapper.vm.$nextTick();
    expect(els.radioButtons()).toHaveLength(0);
    expect(wrapper.text()).toContain('There are no devices yet');
    expect(els.KModal().props().submitDisabled).toEqual(true);
  });

  it('if an device is (un)available, it is (dis)enabled', async () => {
    const { els, wrapper } = makeWrapper();
    function radioButtonNIsDisabled(n) {
      return els
        .radioButtons()
        .at(n)
        .props().disabled;
    }
    await wrapper.vm.$nextTick();
    await wrapper.vm.$nextTick();
    expect(radioButtonNIsDisabled(0)).toEqual(false);
    expect(radioButtonNIsDisabled(1)).toEqual(true);
    expect(radioButtonNIsDisabled(2)).toEqual(false);
  });

  it('clicking "forget" next to an device triggers a forgetting action', async () => {
    const { wrapper } = makeWrapper();
    await wrapper.vm.$nextTick();
    await wrapper.vm.removeSavedDevice();
    expect(wrapper.emitted().removed_address).toHaveLength(1);
  });

  it('clicking "continue" emits a "submit" event with the selected location ID', async () => {
    const { wrapper, els } = makeWrapper();
    await wrapper.vm.$nextTick();
    updateConnectionStatus.mockResolvedValue(staticDevices[0]);
    els.KModal().vm.$emit('submit');
    await wrapper.vm.$nextTick();
    await wrapper.vm.$nextTick();
    expect(wrapper.emitted().submit[0][0].id).toEqual('1');
  });

  it('shows a horizontal line when there are discovered addresses', async () => {
    const { wrapper, els } = makeWrapper();
    await wrapper.vm.$nextTick();
    await wrapper.vm.$nextTick();
    expect(els.horizontalLine().exists()).toBe(true);
  });

  it('does not show a horizontal line when there are no discovered addresses', async () => {
    fetchDevices.mockResolvedValue(staticDevices);
    const { wrapper, els } = makeWrapper();
    await wrapper.vm.$nextTick();
    expect(els.horizontalLine().exists()).toBe(false);
  });
});<|MERGE_RESOLUTION|>--- conflicted
+++ resolved
@@ -40,15 +40,11 @@
 const dynamicDevices = devices.map(a => ({ ...a, dynamic: true }));
 
 function makeWrapper() {
-<<<<<<< HEAD
   const deviceIdMap = devices.reduce((acc, device) => {
     acc[device.id] = device;
     return acc;
   }, {});
-  const wrapper = mount(SelectDeviceForm, { mocks: { lodsWithSignupFacility: deviceIdMap } });
-=======
-  const wrapper = shallowMount(SelectDeviceForm);
->>>>>>> be42ec56
+  const wrapper = shallowMount(SelectDeviceForm, { mocks: { lodsWithSignupFacility: deviceIdMap } });
   // prettier-ignore
   const els = {
     KModal: () => wrapper.findComponent({ name: 'KModal' }),
