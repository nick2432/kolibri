--- conflicted
+++ resolved
@@ -35,16 +35,11 @@
           </template>
         </keen-menu-port>
       </ui-button>
-<<<<<<< HEAD
       <language-switcher-modal
         v-if="showLanguageModal"
         @close="showLanguageModal = false"
         class="override-ui-toolbar"
       />
-=======
-
-      <language-switcher :modalOpen="showLanguageModal" @close="showLanguageModal=false"/>
->>>>>>> 6ed84514
     </div>
   </ui-toolbar>
 
