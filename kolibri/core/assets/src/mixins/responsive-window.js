
/*
  Apply this mixin to your vue components to get reactive information about window sizes.

  For example:

    <script>

      const responsiveWindow = require('./responsive-window-mixin.js')

      export default {
        mixins: [responsiveWindow],
        props: {
    ...

  This adds a new reactive property called `windowSize` to your vue model:

    windowSize: {
      width: 0,                   // window width (px)
      height: 0,                  // window height (px)
      breakpoint: 0,              // breakpoint constants
      numCols: 0,                 // typical number of grid columns
      gutterWidth: 0,             // typical grid gutter (px)
      range: null,                // 'sm', 'md', or 'lg'
    }

  The breakpoint constants are numbers following Material guidelinse:
    https://material.io/guidelines/layout/responsive-ui.html#responsive-ui-breakpoints

  Breakpoint Breakdown:

    level 0
      < 480 px
      portrait handset, xsmall window
      4 columns, 16px gutter

    level 1
      < 600 px
      landscape or large portait handset, small portrait tablet, xsmall window,
      4 columns, 16px gutter

    level 2
      < 840 px
      large landscape handset, large portrait tablet, small window,
      8 columns, 16px gutter

    level 3
      < 960 px
      large landscape handset, large portrait tablet, small window,
      12 columns, 16px gutter

    level 4
      < 1280 px
      landscape tablet, small or medium window
      12 columns, 24px gutter

    level 5
      < 1440 px
      large landscape tablet, medium window
      12 columns, 24px gutter

    level 6
      < 1600 px
      large window
      12 columns, 24px gutter

    level 7
      >= 1600 px
      large or xlarge window
      12 columns, 24px gutter
*/


/* module internal state */

const windowListeners = [];


/* methods */

function getBreakpoint() {
  const SCROLL_BAR = 16;
  const width = window.innerWidth;
  if (width < 480) { return 0; }
  if (width < 600) { return 1; }
  if (width < 840) { return 2; }
  if (width < 960 - SCROLL_BAR) { return 3; }
  if (width < 1280 - SCROLL_BAR) { return 4; }
  if (width < 1440 - SCROLL_BAR) { return 5; }
  if (width < 1600 - SCROLL_BAR) { return 6; }
  return 7;
}

function getNumCols(breakpoint) {
  if (breakpoint <= 1) { return 4; }
  if (breakpoint === 2) { return 8; }
  return 12;
}

function getGutterWidth(breakpoint) {
  const width = window.innerWidth;
  const height = window.innerHeight;
  if (breakpoint <= 1) { return 16; }
<<<<<<< HEAD
  if (breakpoint <= 3) {
    // 16px when the smallest width of the device is <600
    // otherwise 24 px
    if (Math.min(width, height) < 600) {
      return 16;
    }
    return 24;
=======
  // 16px when the smallest width of the device is <600
  if (breakpoint <= 3 && Math.min(width, height) < 600) {
    return 16;
>>>>>>> 5a2bf424
  }
  return 24;
}

function getRange(breakpoint) {
  if (breakpoint < 2) { return 'sm'; }
  if (breakpoint < 5) { return 'md'; }
  return 'lg';
}

function windowMetrics() {
  const breakpoint = getBreakpoint();
  return {
    width: window.innerWidth,
    height: window.innerHeight,
    breakpoint,
    numCols: getNumCols(breakpoint),
    gutterWidth: getGutterWidth(breakpoint),
    range: getRange(breakpoint),
  };
}

const throttle = require('frame-throttle').throttle;
const windowResizeHandler = throttle((e) => {
  const metrics = windowMetrics();
  windowListeners.forEach(cb => cb(metrics));
});

function addWindowListener(cb) {
  windowListeners.push(cb);
  cb(windowMetrics()); // call it once initially
}

function removeWindowListener(cb) {
  windowListeners.pop(cb);
}


/* setup */

if (window.addEventListener) {
  window.addEventListener('resize', windowResizeHandler, true);
} else if (window.attachEvent) {
  window.attachEvent('onresize', windowResizeHandler);
}

windowResizeHandler(); // call it once initially


/* export mixin */

module.exports = {
  data() {
    return {
      // becomes available for use
      windowSize: {
        width: 0,
        height: 0,
        breakpoint: 0,
        numCols: 0,
        gutterWidth: 0,
        range: null,
      },
    };
  },
  methods: {
    _updateWindow(metrics) {
      this.windowSize.width = metrics.width;
      this.windowSize.height = metrics.height;
      this.windowSize.breakpoint = metrics.breakpoint;
      this.windowSize.numCols = metrics.numCols;
      this.windowSize.gutterWidth = metrics.gutterWidth;
      this.windowSize.range = metrics.range;
    },
  },
  mounted() {
    addWindowListener(this._updateWindow);
  },
  beforeDestroy() {
    removeWindowListener(this._updateWindow);
  },
};<|MERGE_RESOLUTION|>--- conflicted
+++ resolved
@@ -101,19 +101,9 @@
   const width = window.innerWidth;
   const height = window.innerHeight;
   if (breakpoint <= 1) { return 16; }
-<<<<<<< HEAD
-  if (breakpoint <= 3) {
-    // 16px when the smallest width of the device is <600
-    // otherwise 24 px
-    if (Math.min(width, height) < 600) {
-      return 16;
-    }
-    return 24;
-=======
   // 16px when the smallest width of the device is <600
   if (breakpoint <= 3 && Math.min(width, height) < 600) {
     return 16;
->>>>>>> 5a2bf424
   }
   return 24;
 }
