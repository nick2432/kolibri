--- conflicted
+++ resolved
@@ -56,19 +56,15 @@
         info = check_device_info(self.base_url)
 
         if info:
-<<<<<<< HEAD
             # Update the underlying model at the same time as the cache
             NetworkLocation.objects.filter(instance_id=info.get("instance_id")).update(
                 **info
             )
-            device_info_cache.set(self.base_url, info)
-=======
             process_cache.set(
                 DEVICE_INFO_CACHE_KEY.format(url=self.base_url),
                 info,
                 DEVICE_INFO_TIMEOUT,
             )
->>>>>>> fa4f506f
 
         return info
 
