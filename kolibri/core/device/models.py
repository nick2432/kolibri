import time

from django.conf import settings
from django.core.cache import cache
from django.db import models

from .permissions import UserCanManageDevicePermissions
<<<<<<< HEAD
from kolibri.core.auth.models import Facility
from kolibri.core.auth.models import FacilityUser
=======
from kolibri.auth.models import Facility
from kolibri.auth.models import FacilityUser
>>>>>>> dc893025

device_permissions_fields = [
    'is_superuser',
    'can_manage_content',
]


class DevicePermissions(models.Model):
    """
    This class stores metadata about device permissions for FacilityUsers.
    """
    permissions = UserCanManageDevicePermissions()
    user = models.OneToOneField(
        FacilityUser,
        on_delete=models.CASCADE,
        related_name='devicepermissions',
        blank=False,
        null=False,
        primary_key=True,
    )
    is_superuser = models.BooleanField(default=False)
    can_manage_content = models.BooleanField(default=False)


class DeviceSettings(models.Model):
    """
    This class stores data about settings particular to this device
    """
    is_provisioned = models.BooleanField(default=False)
    language_id = models.CharField(max_length=15, default=settings.LANGUAGE_CODE)
    default_facility = models.ForeignKey(Facility, on_delete=models.SET_NULL, blank=True, null=True)

    def save(self, *args, **kwargs):
        self.pk = 1
        super(DeviceSettings, self).save(*args, **kwargs)


CONTENT_CACHE_KEY_CACHE_KEY = 'content_cache_key'


class ContentCacheKey(models.Model):
    """
    This class stores a cache key for content models that should be updated
    whenever the content metadata stored on the device changes.
    """

    key = models.IntegerField(default=time.time)

    def save(self, *args, **kwargs):
        self.pk = 1
        super(ContentCacheKey, self).save(*args, **kwargs)

    @classmethod
    def update_cache_key(cls):
        cache_key, created = cls.objects.get_or_create()
        cache_key.key = time.time()
        cache_key.save()
        cache.delete(CONTENT_CACHE_KEY_CACHE_KEY)

    @classmethod
    def get_cache_key(cls):
        key = cache.get(CONTENT_CACHE_KEY_CACHE_KEY)
        if key is None:
            cache_key = cls.objects.get()
            key = cache_key.key
            cache.set(CONTENT_CACHE_KEY_CACHE_KEY, key, 5000)
        return key<|MERGE_RESOLUTION|>--- conflicted
+++ resolved
@@ -5,13 +5,8 @@
 from django.db import models
 
 from .permissions import UserCanManageDevicePermissions
-<<<<<<< HEAD
 from kolibri.core.auth.models import Facility
 from kolibri.core.auth.models import FacilityUser
-=======
-from kolibri.auth.models import Facility
-from kolibri.auth.models import FacilityUser
->>>>>>> dc893025
 
 device_permissions_fields = [
     'is_superuser',
