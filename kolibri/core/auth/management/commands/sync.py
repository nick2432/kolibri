--- conflicted
+++ resolved
@@ -487,10 +487,7 @@
                 )
             except ZeroDivisionError:
                 progress = 100
-<<<<<<< HEAD
-=======
-
->>>>>>> bfcca4ec
+
             tracker.update_progress(
                 increment=math.ceil(progress - tracker.progress),
                 message=stats_msg(transfer_session),
