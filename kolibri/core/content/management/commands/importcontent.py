--- conflicted
+++ resolved
@@ -389,22 +389,12 @@
             public=public,
         )
 
-<<<<<<< HEAD
-            resources_after_transfer = (
-                ContentNode.objects.filter(channel_id=channel_id, available=True)
-                .exclude(kind=content_kinds.TOPIC)
-                .values("content_id")
-                .count()
-            )
-=======
         resources_after_transfer = (
             ContentNode.objects.filter(channel_id=channel_id, available=True)
             .exclude(kind=content_kinds.TOPIC)
             .values("content_id")
-            .distinct()
             .count()
         )
->>>>>>> d9b4864a
 
         if job:
             job.extra_metadata["transferred_file_size"] = transferred_file_size
