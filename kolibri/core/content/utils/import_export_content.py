--- conflicted
+++ resolved
@@ -170,27 +170,16 @@
                 )
             )
 
-<<<<<<< HEAD
         included_content_ids = nodes_segment.values_list("content_id", flat=True)
         content_ids.extend(included_content_ids)
-=======
-        included_content_ids = nodes_segment.values_list(
-            "content_id", flat=True
-        ).distinct()
-
->>>>>>> d9b4864a
+
         # Only bother with this query if there were any resources returned above.
         if included_content_ids:
             content_ids.update(included_content_ids)
             file_objects = LocalFile.objects.filter(
                 files__contentnode__in=nodes_segment
-<<<<<<< HEAD
             )
             if available:
-=======
-            ).values("id", "file_size", "extension")
-            if available is not None:
->>>>>>> d9b4864a
                 file_objects = file_objects.filter(available=available)
             for f in file_objects:
                 queried_file_objects[f["id"]] = f
