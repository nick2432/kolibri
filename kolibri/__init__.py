--- conflicted
+++ resolved
@@ -2,18 +2,8 @@
 
 # NB! This is not necessarily the version scheme we want, however having a good
 # tracking of releases once we start doing lots of pre-releases is essential.
-<<<<<<< HEAD
-from .utils.version import derive_version_from_git_tag, derive_version_from_version_file, get_version
-
-__author__ = 'Learning Equality'
-__email__ = 'info@learningequality.org'
-__version__ = str(
-    derive_version_from_git_tag() or derive_version_from_version_file()
-)
-=======
 from .utils.version import get_version
 
 __author__ = 'Learning Equality'
 __email__ = 'info@learningequality.org'
-__version__ = str(get_version())
->>>>>>> 2d43ba36
+__version__ = str(get_version())