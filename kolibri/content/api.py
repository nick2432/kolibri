--- conflicted
+++ resolved
@@ -12,13 +12,8 @@
 from kolibri.content.permissions import CanManageContent
 from kolibri.content.utils.paths import get_channel_lookup_url
 from kolibri.logger.models import ContentSessionLog, ContentSummaryLog
-<<<<<<< HEAD
-from le_utils.constants import content_kinds
-from rest_framework import filters, pagination, viewsets, mixins
-=======
 from le_utils.constants import content_kinds, languages
 from rest_framework import filters, mixins, pagination, viewsets
->>>>>>> 73cdb0a5
 from rest_framework.decorators import detail_route, list_route
 from rest_framework.generics import get_object_or_404
 from rest_framework.response import Response
@@ -354,22 +349,6 @@
         return models.File.objects.all()
 
 
-<<<<<<< HEAD
-class ContentNodeFileSizeViewSet(viewsets.ReadOnlyModelViewSet):
-    serializer_class = serializers.ContentNodeGranularSerializer
-
-    def get_queryset(self):
-        return models.ContentNode.objects.all()
-
-    def retrieve(self, request, pk):
-        instance = self.get_object()
-
-        files = models.LocalFile.objects.filter(files__contentnode__in=instance.get_descendants(include_self=True)).distinct()
-        total_file_size = files.aggregate(Sum('file_size'))['file_size__sum'] or 0
-        on_device_file_size = files.filter(available=True).aggregate(Sum('file_size'))['file_size__sum'] or 0
-
-        return Response({'total_file_size': total_file_size, 'on_device_file_size': on_device_file_size})
-=======
 class RemoteChannelViewSet(viewsets.ViewSet):
     permissions_classes = (CanManageContent,)
 
@@ -454,4 +433,18 @@
         Gets metadata about a channel through a token or channel id.
         """
         return self._cache_kolibri_studio_channel_request(identifier=pk)
->>>>>>> 73cdb0a5
+
+
+class ContentNodeFileSizeViewSet(viewsets.ReadOnlyModelViewSet):
+    serializer_class = serializers.ContentNodeGranularSerializer
+
+    def get_queryset(self):
+        return models.ContentNode.objects.all()
+
+    def retrieve(self, request, pk):
+        instance = self.get_object()
+        files = models.LocalFile.objects.filter(files__contentnode__in=instance.get_descendants(include_self=True)).distinct()
+        total_file_size = files.aggregate(Sum('file_size'))['file_size__sum'] or 0
+        on_device_file_size = files.filter(available=True).aggregate(Sum('file_size'))['file_size__sum'] or 0
+
+        return Response({'total_file_size': total_file_size, 'on_device_file_size': on_device_file_size})