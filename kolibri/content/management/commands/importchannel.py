--- conflicted
+++ resolved
@@ -27,20 +27,10 @@
 
             with self.start_progress(total=download.total_size) as progress_update:
 
-<<<<<<< HEAD
-        with self.start_progress(total=dbsize) as progress_update:
-            progress_extra_data = {
-                "channel_id": channel_id,
-            }
-
-            with open(dest, "wb") as f:
-                for content in r.iter_content(1024):
-                    f.write(content)
-                    contentlength = len(content)
-                    progress_update(contentlength, progress_extra_data)
-=======
                 for chunk in download:
-                    progress_update(len(chunk))
->>>>>>> 70f5773d
+                    progress_extra_data = {
+                        "channel_id": channel_id,
+                    }
+                    progress_update(len(chunk), progress_extra_data)
 
         update_channel_metadata_cache()