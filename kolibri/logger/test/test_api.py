--- conflicted
+++ resolved
@@ -16,6 +16,7 @@
 from ..models import UserSessionLog
 from ..serializers import ContentSessionLogSerializer
 from ..serializers import ContentSummaryLogSerializer
+from ..serializers import ExamLogSerializer
 from .factory_logger import ContentSessionLogFactory
 from .factory_logger import ContentSummaryLogFactory
 from .factory_logger import FacilityUserFactory
@@ -29,25 +30,10 @@
 from kolibri.content.models import ChannelMetadata
 from kolibri.content.models import ContentNode
 from kolibri.core.exams.models import Exam
-<<<<<<< HEAD
-from kolibri.logger.models import ExamLog, ExamAttemptLog
-
-from .factory_logger import (
-    FacilityUserFactory, ContentSessionLogFactory,
-    ContentSummaryLogFactory,
-    UserSessionLogFactory
-)
-
-from ..models import ContentSessionLog, ContentSummaryLog, UserSessionLog
-from ..serializers import ContentSessionLogSerializer, ContentSummaryLogSerializer, ExamLogSerializer
-from kolibri.auth.test.test_api import FacilityFactory, ClassroomFactory, LearnerGroupFactory, DUMMY_PASSWORD
-from kolibri.auth.test.helpers import create_superuser, provision_device
-
-=======
 from kolibri.logger.models import ExamAttemptLog
 from kolibri.logger.models import ExamLog
 
->>>>>>> 8c5c3b9e
+
 class ContentSessionLogAPITestCase(APITestCase):
 
     def setUp(self):
@@ -444,11 +430,10 @@
         response = self.client.post(reverse('examattemptlog-list'), data=self.examattemptdata)
         self.assertEqual(response.status_code, 403)
 
-<<<<<<< HEAD
     def test_examlog_attempt_get_progress(self):
         exam_attempt_log_data = ExamLogSerializer(self.examlog).data
         self.assertEqual(exam_attempt_log_data['progress'], 1)
-=======
+
     def test_exam_not_active_patch_permissions(self):
         # Regression test for #4162
         examattemptdata = {
@@ -486,7 +471,6 @@
         self.examlog.save()
         response = self.client.patch(reverse('examattemptlog-detail', kwargs={'pk': examattemptlog.id}), {"start_timestamp": timezone.now()}, format="json")
         self.assertEqual(response.status_code, 403)
->>>>>>> 8c5c3b9e
 
     def tearDown(self):
         self.client.logout()