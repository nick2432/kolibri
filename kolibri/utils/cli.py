--- conflicted
+++ resolved
@@ -267,15 +267,6 @@
         super(KolibriDjangoCommand, self).__init__(*args, **kwargs)
 
     def invoke(self, ctx):
-<<<<<<< HEAD
-        # Check if the current user is the kolibri user when running kolibri from Debian installer.
-        check_debian_user(ctx.params.get("no_input"))
-        setup_logging(
-            debug=ctx.params.get("debug"),
-            debug_database=ctx.params.get("debug_database"),
-        )
-=======
->>>>>>> 7fc2d402
         initialize()
 
         # Remove parameters that are not for Django management command
@@ -315,15 +306,14 @@
     Currently, always called before running commands. This may change in case
     commands that conflict with this behavior show up.
     """
-    setup_logging(debug=get_debug_param())
     params = get_initialize_params()
 
-<<<<<<< HEAD
-=======
     check_debian_user(params.get("no_input"))
 
-    debug = params["debug"]
->>>>>>> 7fc2d402
+    setup_logging(
+        debug=params.get("debug"), debug_database=params.get("debug_database"),
+    )
+
     skip_update = skip_update or params["skip_update"]
     settings = params["settings"]
     pythonpath = params["pythonpath"]
@@ -683,18 +673,11 @@
     # only designed for post-Django initialization tasks. If there are more cases
     # for pre-django initialization upgrade tasks, we can generalize the logic here
     if matches_version(get_version(), "<0.12.4"):
-<<<<<<< HEAD
-        check_log_file_location()
+        sanity_checks.check_log_file_location()
+
     LOGGING = get_base_logging_config(
         LOG_ROOT, debug=debug, debug_database=debug_database
     )
-=======
-        sanity_checks.check_log_file_location()
-    LOGGING = get_base_logging_config(LOG_ROOT)
-    if debug:
-        LOGGING["handlers"]["console"]["level"] = "DEBUG"
-        LOGGING["loggers"]["kolibri"]["level"] = "DEBUG"
->>>>>>> 7fc2d402
     logging.config.dictConfig(LOGGING)
 
 
