"""
Do not import anything from the rest of Kolibri in this module, it's crucial
that it can be loaded without the settings/configuration/django stack!
"""
from __future__ import absolute_import, division, print_function, unicode_literals

import pkgutil
import re
import subprocess
<<<<<<< HEAD
=======
import tempfile
>>>>>>> 2d43ba36
from collections import namedtuple

_BaseVersion = namedtuple(
    "_BaseVersion", [
        "major_version", "minor_version", "patch_version", "release_number",
        "build_number", "build_hash"
    ]
)


class Version(_BaseVersion):

    def __str__(self):
        version = "{major}.{minor}.{patch}".format(
            major=self.major_version,
            minor=self.minor_version,
            patch=self.patch_version
        )

        if self.release_number:
            version = "{version}{release}".format(
                version=version, release=self.release_number
            )

        if self.build_number:
            version = "{version}.dev{build}".format(
                version=version, build=self.build_number
            )

        return version

    def fullversion(self):
        """Return both the main version, and the git hash if available."""

        mainver = str(self)

        if self.build_hash:
            mainver = "{mainver}-{build_hash}".format(
                mainver=mainver, build_hash=self.build_hash
            )

        return mainver


def derive_version_from_git_tag():
    try:
<<<<<<< HEAD
        git_describe_string = (
            subprocess.check_output(['git', 'describe', '--tags']
                                    ).rstrip()  # strip newlines
            .decode('utf-8')
        )  # cast from a byte to a string
=======
        with tempfile.TemporaryFile() as discarded_stderr_f:
            git_describe_string = (
                subprocess.check_output(['git', 'describe', '--tags'],
                                        stderr=discarded_stderr_f
                                        ).rstrip().decode('utf-8')
            )  # cast from a byte to a string
>>>>>>> 2d43ba36
    except (
        subprocess.CalledProcessError,  # not a git repo
        OSError  # git executable doesn't exist
    ):
        return None

    return parse_git_tag_version_string(git_describe_string)


def derive_version_from_version_file():
    string = pkgutil.get_data('kolibri', 'VERSION').decode('utf-8')
    return parse_git_tag_version_string(string)


def parse_git_tag_version_string(version_string):
    git_tag_validity_check = re.compile('v\d+\.\d+\.\d+.*')
    if not git_tag_validity_check.match(version_string):
        return None  # Maybe raising an error is better?

    # distutils doesn't like any leading v's too.
    version_string = version_string.lstrip('v')
    version_split = version_string.split('-', 3)

    major = minor = patch = release = build = build_hash = None

    if len(version_split) >= 1:  # has the base version numbers we need.
        major, minor, patch = version_split[0].split('.')

    if len(version_split) >= 2:  # includes a release number (rc, beta, etc.)
        release = version_split[1]

    if len(version_split) >= 3:  # includes a build number and hash
        build = version_split[2]
        build_hash = version_split[3]

    return Version(
        major_version=major,
        minor_version=minor,
        patch_version=patch,
        release_number=release,
        build_number=build,
        build_hash=build_hash,
    )


def get_version(version_fallback=None):
    '''
    '''
    return (
<<<<<<< HEAD
        derive_version_from_git_tag() or read_from_version_file() or
=======
        derive_version_from_git_tag() or derive_version_from_version_file() or
>>>>>>> 2d43ba36
        version_fallback
    )<|MERGE_RESOLUTION|>--- conflicted
+++ resolved
@@ -7,10 +7,7 @@
 import pkgutil
 import re
 import subprocess
-<<<<<<< HEAD
-=======
 import tempfile
->>>>>>> 2d43ba36
 from collections import namedtuple
 
 _BaseVersion = namedtuple(
@@ -57,20 +54,12 @@
 
 def derive_version_from_git_tag():
     try:
-<<<<<<< HEAD
-        git_describe_string = (
-            subprocess.check_output(['git', 'describe', '--tags']
-                                    ).rstrip()  # strip newlines
-            .decode('utf-8')
-        )  # cast from a byte to a string
-=======
         with tempfile.TemporaryFile() as discarded_stderr_f:
             git_describe_string = (
                 subprocess.check_output(['git', 'describe', '--tags'],
                                         stderr=discarded_stderr_f
                                         ).rstrip().decode('utf-8')
             )  # cast from a byte to a string
->>>>>>> 2d43ba36
     except (
         subprocess.CalledProcessError,  # not a git repo
         OSError  # git executable doesn't exist
@@ -120,10 +109,6 @@
     '''
     '''
     return (
-<<<<<<< HEAD
-        derive_version_from_git_tag() or read_from_version_file() or
-=======
         derive_version_from_git_tag() or derive_version_from_version_file() or
->>>>>>> 2d43ba36
         version_fallback
     )