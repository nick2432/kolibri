"""
This module is intended to allow customization of Kolibri settings with the
options.ini file.
The settings can be changed through environment variables or sections and keys
in the options.ini file.
The following options are supported:

[Cache]
CACHE_BACKEND
CACHE_TIMEOUT
CACHE_MAX_ENTRIES
CACHE_PASSWORD
CACHE_LOCATION
CACHE_REDIS_MIN_DB

[Database]
DATABASE_ENGINE
DATABASE_NAME
DATABASE_PASSWORD
DATABASE_USER
DATABASE_HOST
DATABASE_PORT

[Server]
CHERRYPY_START
CHERRYPY_THREAD_POOL
CHERRYPY_SOCKET_TIMEOUT
CHERRYPY_QUEUE_SIZE
CHERRYPY_QUEUE_TIMEOUT
PROFILE

[Paths]
CONTENT_DIR

[Urls]
CENTRAL_CONTENT_BASE_URL
DATA_PORTAL_SYNCING_BASE_URL

[Deployment]
HTTP_PORT
RUN_MODE
URL_PATH_PREFIX
LANGUAGES
STATIC_USE_SYMLINKS
    We currently create symbolic links when collecting static files. The option
    can be set to False to disable the feature to instead copy files to STATIC_ROOT.
    This is useful for the cloud infrastructure where Nginx and Kolibri are set
    up in separate network mounted volumes such that Nginx cannot access symlinked
    static files in the other volume.

[Python]
PICKLE_PROTOCOL
"""
import logging.config
import os
import sys

from configobj import ConfigObj
from configobj import flatten_errors
from configobj import get_extra_values
from django.utils.functional import SimpleLazyObject
from django.utils.six import string_types
from validate import Validator
from validate import VdtValueError

try:
    import kolibri.utils.pskolibri as psutil
except NotImplementedError:
    # This module can't work on this OS
    psutil = None


from kolibri.utils.i18n import KOLIBRI_LANGUAGE_INFO
from kolibri.utils.i18n import KOLIBRI_SUPPORTED_LANGUAGES
from kolibri.plugins.utils.options import extend_config_spec


def calculate_thread_pool():
    """
    Returns the default value for CherryPY thread_pool:
    - calculated based on the best values obtained in several partners installations
    - value must be between 10 (default CherryPy value) and 200
    - servers with more memory can deal with more threads
    - calculations are done for servers with more than 2 Gb of RAM
    """
    MIN_POOL = 50
    MAX_POOL = 150
    if psutil:
        MIN_MEM = 2
        MAX_MEM = 6
        total_memory = psutil.virtual_memory().total / pow(2, 30)  # in Gb
        # if it's in the range, scale thread count linearly with available memory
        if MIN_MEM < total_memory < MAX_MEM:
            return MIN_POOL + int(
                (MAX_POOL - MIN_POOL)
                * float(total_memory - MIN_MEM)
                / (MAX_MEM - MIN_MEM)
            )
        # otherwise return either the min or max amount
        return MAX_POOL if total_memory >= MAX_MEM else MIN_POOL
    elif sys.platform.startswith(
        "darwin"
    ):  # Considering MacOS has at least 4 Gb of RAM
        return MAX_POOL
    return MIN_POOL


ALL_LANGUAGES = "kolibri-all"
SUPPORTED_LANGUAGES = "kolibri-supported"


def _process_language_string(value):
    """
    Used to validate string values.
    The only valid argument in this case is that it is a string
    so we first try to coerce it to a string, then do some checks
    to see if it is any of our special values. Then if it is an
    appropriate language code value.
    If no value is appropriate, raise a ValueError.
    """
    value = str(value)
    if value == ALL_LANGUAGES:
        return list(KOLIBRI_LANGUAGE_INFO.keys())
    if value == SUPPORTED_LANGUAGES:
        return list(KOLIBRI_SUPPORTED_LANGUAGES)
    if value in KOLIBRI_LANGUAGE_INFO:
        return [value]
    raise ValueError


def language_list(value):
    """
    Check that the supplied value is a list of languages,
    or a single language, or a special shortcut parameter.
    In the case that it is a special shortcut name, we return the full list
    of relevant languages for that parameter, or throw a validation error
    if that parameter would return an empty list.
    If a single language code is the parameter, this function will return a list
    with that language code as the only member.

    :param Union[str, list[str]] value: Either a string or a list of strings
    String can be any value that is a key of KOLIBRI_LANGUAGE_INFO
    or one of the special strings represented by ALL_LANGUAGES or SUPPORTED_LANGUAGES
    A list must be a list of these strings.
    """
    # Check the supplied value is a list
    if not isinstance(value, list):
        value = [value]

    out = set()
    errors = []
    for entry in value:
        try:
            entry_list = _process_language_string(entry)
            out.update(entry_list)
        except ValueError:
            errors.append(entry)
    if errors:
        raise VdtValueError(errors)

    if not out:
        raise VdtValueError(value)

    return sorted(list(out))


def path_list(value):
    """
    Check that the supplied value is a semicolon-delimited list of paths.
    Note: we do not guarantee that these paths all currently exist.
    """
    if isinstance(value, string_types):
        value = value.split(";")

    if isinstance(value, list):
        errors = []
        for item in value:
            if not isinstance(item, string_types):
                errors.append(repr(item))
        if errors:
            raise VdtValueError(errors)

    return value


base_option_spec = {
    "Cache": {
        "CACHE_BACKEND": {
            "type": "option",
            "options": ("memory", "redis"),
            "default": "memory",
            "envvars": ("KOLIBRI_CACHE_BACKEND",),
        },
        "CACHE_TIMEOUT": {
            "type": "integer",
            "default": 300,
            "envvars": ("KOLIBRI_CACHE_TIMEOUT",),
        },
        "CACHE_MAX_ENTRIES": {
            "type": "integer",
            "default": 1000,
            "envvars": ("KOLIBRI_CACHE_MAX_ENTRIES",),
        },
        "CACHE_PASSWORD": {
            "type": "string",
            "default": "",
            "envvars": ("KOLIBRI_CACHE_PASSWORD",),
        },
        "CACHE_LOCATION": {
            "type": "string",
            "default": "localhost:6379",
            "envvars": ("KOLIBRI_CACHE_LOCATION",),
        },
        "CACHE_REDIS_MIN_DB": {
            "type": "integer",
            "default": 0,
            "envvars": ("KOLIBRI_CACHE_REDIS_MIN_DB",),
        },
    },
    "Database": {
        "DATABASE_ENGINE": {
            "type": "option",
            "options": ("sqlite", "postgres"),
            "default": "sqlite",
            "envvars": ("KOLIBRI_DATABASE_ENGINE",),
        },
        "DATABASE_NAME": {"type": "string", "envvars": ("KOLIBRI_DATABASE_NAME",)},
        "DATABASE_PASSWORD": {
            "type": "string",
            "envvars": ("KOLIBRI_DATABASE_PASSWORD",),
        },
        "DATABASE_USER": {"type": "string", "envvars": ("KOLIBRI_DATABASE_USER",)},
        "DATABASE_HOST": {"type": "string", "envvars": ("KOLIBRI_DATABASE_HOST",)},
        "DATABASE_PORT": {"type": "string", "envvars": ("KOLIBRI_DATABASE_PORT",)},
    },
    "Server": {
        "CHERRYPY_START": {
            "type": "boolean",
            "default": True,
            "envvars": ("KOLIBRI_CHERRYPY_START",),
        },
        "CHERRYPY_THREAD_POOL": {
            "type": "integer",
            "default": calculate_thread_pool(),
            "envvars": ("KOLIBRI_CHERRYPY_THREAD_POOL",),
        },
        "CHERRYPY_SOCKET_TIMEOUT": {
            "type": "integer",
            "default": 10,
            "envvars": ("KOLIBRI_CHERRYPY_SOCKET_TIMEOUT",),
        },
        "CHERRYPY_QUEUE_SIZE": {
            "type": "integer",
            "default": 30,
            "envvars": ("KOLIBRI_CHERRYPY_QUEUE_SIZE",),
        },
        "CHERRYPY_QUEUE_TIMEOUT": {
            "type": "float",
            "default": 0.1,
            "envvars": ("KOLIBRI_CHERRYPY_QUEUE_TIMEOUT",),
        },
        "PROFILE": {
            "type": "boolean",
            "default": False,
            "envvars": ("KOLIBRI_SERVER_PROFILE",),
        },
        "DEBUG": {"type": "boolean", "default": False, "envvars": ("KOLIBRI_DEBUG",)},
        "DEBUG_LOG_DATABASE": {
            "type": "boolean",
            "default": False,
            "envvars": ("KOLIBRI_DEBUG_LOG_DATABASE",),
        },
    },
    "Paths": {
        "CONTENT_DIR": {
            "type": "string",
            "default": "content",
            "envvars": ("KOLIBRI_CONTENT_DIR",),
        },
        "CONTENT_FALLBACK_DIRS": {
            "type": "path_list",
            "default": "",
            "envvars": ("KOLIBRI_CONTENT_FALLBACK_DIRS",),
        },
    },
    "Urls": {
        "CENTRAL_CONTENT_BASE_URL": {
            "type": "string",
            "default": "https://studio.learningequality.org",
            "envvars": (
                "KOLIBRI_CENTRAL_CONTENT_BASE_URL",
                "CENTRAL_CONTENT_DOWNLOAD_BASE_URL",
            ),
        },
        "DATA_PORTAL_SYNCING_BASE_URL": {
            "type": "string",
            "default": "https://kolibridataportal.learningequality.org",
            "envvars": ("KOLIBRI_DATA_PORTAL_SYNCING_BASE_URL",),
        },
    },
    "Deployment": {
        "HTTP_PORT": {
            "type": "integer",
            "default": 8080,
            "envvars": ("KOLIBRI_HTTP_PORT", "KOLIBRI_LISTEN_PORT"),
        },
        "RUN_MODE": {"type": "string", "envvars": ("KOLIBRI_RUN_MODE",)},
        "URL_PATH_PREFIX": {
            "type": "string",
            "default": "/",
            "envvars": ("KOLIBRI_URL_PATH_PREFIX",),
            "clean": lambda x: x.lstrip("/").rstrip("/") + "/",
        },
        "LANGUAGES": {
            "type": "language_list",
            "default": SUPPORTED_LANGUAGES,
            "envvars": ("KOLIBRI_LANGUAGES",),
        },
        "STATIC_USE_SYMLINKS": {
            "type": "boolean",
            "default": True,
            "envvars": ("KOLIBRI_STATIC_USE_SYMLINKS",),
        },
    },
    "Python": {
        "PICKLE_PROTOCOL": {
            "type": "integer",
            "default": 2,
            "envvars": ("KOLIBRI_PICKLE_PROTOCOL",),
        }
    },
}


<<<<<<< HEAD
def _get_validator():
    return Validator({"language_list": language_list})
=======
def get_validator():
    return Validator({"language_list": language_list, "path_list": path_list})
>>>>>>> 18affe6d


def _get_logger(KOLIBRI_HOME):
    """
    We define a minimal default logger config here, since we can't yet
    load up Django settings.

    NB! Since logging can be defined by options, the logging from some
    of the functions in this module do not use fully customized logging.
    """
    from kolibri.utils.conf import LOG_ROOT
    from kolibri.utils.logger import get_default_logging_config

    logging.config.dictConfig(get_default_logging_config(LOG_ROOT))
    return logging.getLogger(__name__)


def _get_option_spec():
    """
    Combine the default option spec with any options that are defined in plugins
    """
    return extend_config_spec(base_option_spec)


option_spec = SimpleLazyObject(_get_option_spec)


def get_configspec():
    """
    Read the option_spec dict defined above, and turn it into a "configspec" object (per the configobj library)
    so that we can use it to parse the options.ini file.
    """

    lines = []

    for section, opts in option_spec.items():
        lines.append("[{section}]".format(section=section))
        for name, attrs in opts.items():
            default = attrs.get("default", "")
            the_type = attrs["type"]
            args = ["%r" % op for op in attrs.get("options", [])] + [
                "default=list('{default_list}')".format(
                    default_list="','".join(default)
                )
                if isinstance(default, list)
                else "default='{default}'".format(default=default)
            ]
            line = "{name} = {type}({args})".format(
                name=name, type=the_type, args=", ".join(args)
            )
            lines.append(line)

    return ConfigObj(lines, _inspec=True)


def clean_conf(conf):
    # override any values from their environment variables (if set)
    for section, opts in option_spec.items():
        for optname, attrs in opts.items():
            # if any options have clean functions defined, then apply them now
            if "clean" in attrs:
                conf[section][optname] = attrs["clean"](conf[section][optname])
    return conf


def read_options_file(KOLIBRI_HOME, ini_filename="options.ini"):

    logger = _get_logger(KOLIBRI_HOME)

    ini_path = os.path.join(KOLIBRI_HOME, ini_filename)

    conf = ConfigObj(ini_path, configspec=get_configspec())

    # validate once up front to ensure section structure is in place
    conf.validate(_get_validator())

    # keep track of which options were overridden using environment variables, to support error reporting
    using_env_vars = {}

    # override any values from their environment variables (if set)
    for section, opts in option_spec.items():
        for optname, attrs in opts.items():
            for envvar in attrs.get("envvars", []):
                if os.environ.get(envvar):
                    logger.info(
                        "Option {optname} in section [{section}] being overridden by environment variable {envvar}".format(
                            optname=optname, section=section, envvar=envvar
                        )
                    )
                    conf[section][optname] = os.environ[envvar]
                    using_env_vars[optname] = envvar
                    break

    conf = clean_conf(conf)

    validation = conf.validate(_get_validator(), preserve_errors=True)

    # loop over and display any errors with config values, and then bail
    if validation is not True:
        for section_list, optname, error in flatten_errors(conf, validation):
            section = section_list[0]
            if optname in using_env_vars:
                logger.error(
                    "Error processing environment variable option {envvar}: {error}".format(
                        envvar=using_env_vars[optname], error=error
                    )
                )
            else:
                logger.error(
                    "Error processing {file} under section [{section}] for option {option}: {error}".format(
                        file=ini_path, section=section, option=optname, error=error
                    )
                )
        logger.critical(
            "Aborting: Could not process options config (see errors above for more details)"
        )
        raise SystemExit(1)

    # loop over any extraneous options and warn the user that we're ignoring them
    for sections, name in get_extra_values(conf):

        # this code gets the extra values themselves
        the_section = conf
        for section in sections:
            the_section = the_section[section]

        # the_value may be a section or a value
        the_value = the_section.pop(name)

        # determine whether the extra item is a section (dict) or value
        kind = "section" if isinstance(the_value, dict) else "option"

        logger.warn(
            "Ignoring unknown {kind} in options file {file} under {section}: {name}.".format(
                kind=kind,
                file=ini_path,
                section=sections[0] if sections else "top level",
                name=name,
            )
        )

    # run validation once again to fill in any default values for options we deleted due to issues
    conf.validate(_get_validator())

    # ensure all arguments under section "Paths" are fully resolved and expanded, relative to KOLIBRI_HOME
    _expand_paths(KOLIBRI_HOME, conf.get("Paths", {}))

    return conf


def _expand_path(basepath, path):
    return os.path.join(basepath, os.path.expanduser(path))


def _expand_paths(basepath, pathdict):
    """
    Resolve all paths in a dict, relative to a base path, and after expanding "~" into the user's home directory.
    """
    for key, path in pathdict.items():
        if isinstance(path, string_types):
            pathdict[key] = _expand_path(basepath, path)
        elif isinstance(path, list):
            pathdict[key] = [_expand_path(basepath, p) for p in path]
        else:
            raise Exception(
                "Paths must be a single string or a semicolon-delimited list, not {}".format(
                    type(path)
                )
            )


def update_options_file(section, key, value, KOLIBRI_HOME, ini_filename="options.ini"):
    """
    Updates the configuration file on top of what is currently in the
    file.

    Note to future: Do not change the implementation to write the
    in-memory conf.OPTIONS as it can contain temporary in-memory values
    that are not intended to be stored.
    """

    logger = _get_logger(KOLIBRI_HOME)

    # load the current conf from disk into memory
    conf = read_options_file(KOLIBRI_HOME, ini_filename=ini_filename)

    # update the requested option value
    conf[section][key] = value

    # check for any errors with the provided value, and abort
    validation = conf.validate(_get_validator(), preserve_errors=True)
    if validation is not True:
        error = validation.get(section, {}).get(key) or "unknown error"
        raise ValueError(
            "Unable to set {key} in {file}: {error}".format(
                key=key, file=ini_filename, error=error
            )
        )

    # write the settings file back to disk
    conf.write()

    logger.warning(
        "Options file {file} has been updated; server restart is required before change will take effect.".format(
            file=conf.filename
        )
    )


empty_options_excluded_key = ["Python"]


def generate_empty_options_file(options_path, options_data):

    # Generate an options.ini file inside the KOLIBRI_HOME as default placeholder config
    with open(options_path, "w") as file:
        keys = [k for k in options_data if k not in empty_options_excluded_key]
        for key in keys:
            file.write("# [{}] \n".format(key))
            child_keys = [
                k for k in options_data[key] if k not in empty_options_excluded_key
            ]
            for child_key in child_keys:
                file.write(
                    "# {} = {} \n".format(child_key, options_data[key][child_key])
                )

            file.write("\n")<|MERGE_RESOLUTION|>--- conflicted
+++ resolved
@@ -332,13 +332,8 @@
 }
 
 
-<<<<<<< HEAD
 def _get_validator():
-    return Validator({"language_list": language_list})
-=======
-def get_validator():
     return Validator({"language_list": language_list, "path_list": path_list})
->>>>>>> 18affe6d
 
 
 def _get_logger(KOLIBRI_HOME):
