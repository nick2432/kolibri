<template>

  <div>
    <CoreTable>

      <thead slot="thead">
        <tr>
          <th
            v-if="selectable"
            class="core-table-checkbox-col select-all"
          >
            <KCheckbox
              :label="$tr('selectAllLabel')"
              :showLabel="true"
              :checked="allAreSelected"
              class="overflow-label"
              :disabled="users.length === 0"
              @change="selectAll($event)"
            />
          </th>
          <th>
            <!-- "Full name" header visually hidden if checkbox is on -->
            <span :class="{visuallyhidden: selectable}">
              {{ coreString('fullNameLabel') }}
            </span>
          </th>
          <th>
            <span class="visuallyhidden">
              {{ $tr('role') }}
            </span>
          </th>
          <th>{{ coreString('usernameLabel') }}</th>
          <th v-if="$scopedSlots.info">
            {{ infoDescriptor }}
          </th>
          <template v-if="showDemographicInfo">
            <th>
              <span>{{ coreString('identifierLabel') }}</span>
              <CoreInfoIcon
                class="tooltip"
                :iconAriaLabel="coreString('identifierAriaLabel')"
                :tooltipText="coreString('identifierTooltip')"
              />
            </th>
            <th>
              {{ coreString('genderLabel') }}
            </th>
            <th>
              {{ coreString('birthYearLabel') }}
            </th>
          </template>
          <th v-if="$scopedSlots.action" class="user-action-button">
            <span class="visuallyhidden">
              {{ $tr('userActionsColumnHeader') }}
            </span>
          </th>
        </tr>
      </thead>

      <tbody slot="tbody">
        <tr
          v-for="user in users"
          :key="user.id"
        >
          <td v-if="selectable" class="core-table-checkbox-col">
            <KCheckbox
              :label="$tr('userCheckboxLabel')"
              :showLabel="false"
              :checked="userIsSelected(user.id)"
              @change="selectUser(user.id, $event)"
            />
          </td>
          <td>
            <KLabeledIcon
              :icon="isCoach ? 'coach' : 'person'"
              :label="user.full_name"
            />
            <UserTypeDisplay
              aria-hidden="true"
              :userType="user.kind"
              :omitLearner="true"
              class="role-badge"
              :style="{
                color: $themeTokens.textInverted,
                backgroundColor: $themeTokens.annotation,
              }"
            />
          </td>
          <td class="visuallyhidden">
            {{ user.kind }}
          </td>
          <td>
            <span dir="auto">
              {{ user.username }}
            </span>
          </td>
          <template v-if="showDemographicInfo">
            <td class="id-col">
              <span v-if="user.id_number">
                {{ user.id_number }}
              </span>
              <KEmptyPlaceholder v-else />
            </td>
            <td>
              <GenderDisplayText :gender="user.gender" />
            </td>
            <td>
              <BirthYearDisplayText :birthYear="user.birth_year" />
            </td>
          </template>
          <td v-if="$scopedSlots.info">
            <slot name="info" :user="user"></slot>
          </td>
          <td v-if="$scopedSlots.action" class="core-table-button-col">
            <slot name="action" :user="user"></slot>
          </td>
        </tr>
      </tbody>
    </CoreTable>

    <p
      v-if="!users.length"
      class="empty-message"
    >
      {{ emptyMessage }}
    </p>

  </div>

</template>


<script>

  import UserTypeDisplay from 'kolibri.coreVue.components.UserTypeDisplay';
  import CoreTable from 'kolibri.coreVue.components.CoreTable';
  import difference from 'lodash/difference';
  import CoreInfoIcon from 'kolibri.coreVue.components.CoreInfoIcon';
  import GenderDisplayText from 'kolibri.coreVue.components.GenderDisplayText';
  import KEmptyPlaceholder from 'kolibri.coreVue.components.KEmptyPlaceholder';
  import BirthYearDisplayText from 'kolibri.coreVue.components.BirthYearDisplayText';
  import commonCoreStrings from 'kolibri.coreVue.mixins.commonCoreStrings';

  export default {
    name: 'UserTable',
    components: {
      CoreInfoIcon,
      CoreTable,
      UserTypeDisplay,
<<<<<<< HEAD
      KLabeledIcon,
      GenderDisplayText,
      BirthYearDisplayText,
      KEmptyPlaceholder,
=======
>>>>>>> 2ebf052d
    },
    mixins: [commonCoreStrings],
    props: {
      users: {
        type: Array,
        required: true,
      },
      emptyMessage: {
        type: String,
      },
      selectable: {
        type: Boolean,
        default: false,
      },
      // used for optional checkboxes
      value: {
        type: Array,
        default: null,
      },
      isCoach: {
        type: Boolean,
        default: false,
      },
      infoDescriptor: {
        type: String,
        default: '',
      },
      // If true, shows ID number, gender, and birth year columns
      showDemographicInfo: {
        type: Boolean,
        default: false,
      },
    },
    computed: {
      allAreSelected() {
        return Boolean(this.users.length) && this.users.every(user => this.value.includes(user.id));
      },
    },
    methods: {
      userIsSelected(id) {
        return this.value.includes(id);
      },
      selectAll(checked) {
        const currentUsers = this.users.map(user => user.id);
        if (checked) {
          return this.$emit('input', [...this.value, ...currentUsers]);
        }
        return this.$emit('input', difference(this.value, currentUsers));
      },
      selectUser(id, checked) {
        const selected = Array.from(this.value);
        if (checked) {
          selected.push(id);
          return this.$emit('input', selected);
        }
        return this.$emit('input', selected.filter(selectedId => selectedId !== id));
      },
    },
    $trs: {
      role: 'Role',
      userActionsColumnHeader: 'Actions',
    },
  };

</script>


<style lang="scss" scoped>

  .select-all {
    position: relative;
    // Overrides overflow-x: hidden rule for CoreTable th's
    overflow-x: visible;

    .k-checkbox-container {
      margin-right: -70px;
    }

    .k-checkbox-label {
      // Add extra padding to align label with table headers
      padding-top: 4px;
    }
  }

  .empty-message {
    margin-bottom: 16px;
  }

  .role-badge {
    display: inline-block;
    padding: 0;
    padding-right: 8px;
    padding-left: 8px;
    margin-left: 16px;
    font-size: small;
    white-space: nowrap;
    border-radius: 4px;
  }

  .overflow-label {
    position: absolute;
    top: 8px;
    white-space: nowrap;
  }

  .tooltip {
    margin-left: 2px;
  }

  td.id-col {
    max-width: 120px;
  }

</style><|MERGE_RESOLUTION|>--- conflicted
+++ resolved
@@ -137,7 +137,6 @@
   import difference from 'lodash/difference';
   import CoreInfoIcon from 'kolibri.coreVue.components.CoreInfoIcon';
   import GenderDisplayText from 'kolibri.coreVue.components.GenderDisplayText';
-  import KEmptyPlaceholder from 'kolibri.coreVue.components.KEmptyPlaceholder';
   import BirthYearDisplayText from 'kolibri.coreVue.components.BirthYearDisplayText';
   import commonCoreStrings from 'kolibri.coreVue.mixins.commonCoreStrings';
 
@@ -147,13 +146,8 @@
       CoreInfoIcon,
       CoreTable,
       UserTypeDisplay,
-<<<<<<< HEAD
-      KLabeledIcon,
       GenderDisplayText,
       BirthYearDisplayText,
-      KEmptyPlaceholder,
-=======
->>>>>>> 2ebf052d
     },
     mixins: [commonCoreStrings],
     props: {
