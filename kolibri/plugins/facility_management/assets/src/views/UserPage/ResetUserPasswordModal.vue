--- conflicted
+++ resolved
@@ -26,23 +26,14 @@
 
 <script>
 
-<<<<<<< HEAD
-  import KModal from 'kolibri.coreVue.components.KModal';
   import PasswordTextbox from 'kolibri.coreVue.components.PasswordTextbox';
-=======
-  import { mapState, mapActions } from 'vuex';
->>>>>>> 2ebf052d
   import commonCoreStrings from 'kolibri.coreVue.mixins.commonCoreStrings';
 
   export default {
     name: 'ResetUserPasswordModal',
-<<<<<<< HEAD
     components: {
-      KModal,
       PasswordTextbox,
     },
-=======
->>>>>>> 2ebf052d
     mixins: [commonCoreStrings],
     props: {
       id: {
