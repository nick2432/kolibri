<template>

  <div>
    <h1>Buttons</h1>
    <p>
      Buttons initialize actions and communicate what will happen upon clicking
      them.
    </p>

    <table-of-contents></table-of-contents>

    <h2 id="guidelines-and-usage">Guidelines & Usage</h2>

    <h3>Scope</h3>
    <p>
      This is meant to cover 90% of buttons. There will always be edge cases,
      and common sense always trumps rote rules. Maintain consistency as much as
      possible, but don’t make significant sacrifices in the UX for the sake of
      consistency.
    </p>

    <h3>Types of buttons</h3>
    <p>
      There are 3 main types of buttons, each to map to a different level of
      visual hierarchy.
    </p>
    <ul>
      <li>Raised buttons for more prominent actions.</li>
      <li>Flat buttons for less prominent or actions that repeat in a list.</li>
      <li>Hyperlink text for very deemphasized actions or in paragraphs.</li>
    </ul>

    <h3>Dropdown buttons</h3>
    <p>
      In areas where multiple actions are necessary, raised or flat buttons can
      be made into dropdown buttons, which have multiple actions nested
      underneath them in a menu.
    </p>
    <p>
      The label on a dropdown button is not an action itself, but rather should
      label the group of actions that are nested under the button.
    </p>
    <p>
      If a single action is more important or prominent than the others, it can
      be brought out as its own individual button, next to the menu with more
      actions.
    </p>

    <h3>Language</h3>
    <p>
      Buttons should aim to have a single word in them, with two at most.
    </p>
    <p>
      The buttons language should avoid any ambiguity, be specific to the action
      you are completing. For example, use ‘Save’ instead of ‘OK’.
    </p>
    <p>
      Never use commas or other punctuation in buttons.
    </p>

    <h3>Color usage</h3>
    <p>
      Primary/affirmative actions should be purple.
    </p>
    <p>
      Secondary/cancel actions should be grey.
    </p>
    <p>
      Tertiary links should always use purple.
    </p>

    <h3>Button placement</h3>
    <p>
      Buttons should be right aligned in modals.
    </p>
    <p>
      Global actions on tables should be put above the table and right aligned.
    </p>
    <p>
      Deviates from these patterns are fine with common sense.
    </p>

    <h3>Iconography</h3>
    <p>
      Aside from the dropdown icon, there is no iconography in buttons.
    </p>

    <h3>Responsive</h3>
    <p>
      Buttons should be determined by the size of the text in them, with a min
      width. They should not generally transform based on the size of the page.
    </p>
    <p>
      Buttons should elide if you really really really have but pls don’t thx.
    </p>

    <h3>
      Details for devs (to be deleted after button component is implemented)
    </h3>
    <h4>Spacing</h4>
    <ul>
      <li>
        Height: 36
      </li>
      <li>
        Min width is 64
      </li>
      <li>
        Button length corresponds to text length + 16px padding on each side
      </li>
      <li>
        8px padding between buttons
      </li>
    </ul>
    <h4>Typography</h4>
    <ul>
      <li>14 pt</li>
      <li>Caps</li>
      <li>bold</li>
    </ul>
    <h4>Language</h4>
      <ul>
        <li>Buttons should be specific to action</li>
        <li>Ideally 1 word, no more than 2 words</li>
      </ul>
    <h4>Color usage</h4>
      <ul>
        <li>Use fushia for primary actions #996189</li>
        <li>Grey for secondary action or cancel #EEEEEE</li>
      </ul>
    <h4>Iconography</h4>
      <ul>
        <li>No iconography aside from dropdown carrot</li>
      </ul>
    <h4>Placement on page</h4>
      <ul>
        <li>Right aligned on modals</li>
        <li>Top right for major creation actions</li>
      </ul>

<<<<<<< HEAD
    <h2>Examples and Code</h2>
    <vuep class="code-examples" :template="codeExamplesTemplate"></vuep>

    <h2>API</h2>
    <component-api :api="api"></component-api>
=======
    <h2 id="code-examples">Code Examples</h2>

    <div class="code-examples">
      <vuep :template="codeExamplesTemplate"></vuep>
    </div>

    <h2 id="api">API</h2>

    <!-- <api-table :api="api"></api-table> -->

>>>>>>> c08364e5
  </div>

</template>


<script>

  // Globally register the Kolibri components to make them accessible in the
  // Vuep renderer. This has to be done on the compiler-included version of Vue
  // because that's what Vuep uses to dynamically render template.
  const FullVue = require('vue/dist/vue.common');
  FullVue.component('ui-button', require('keen-ui/src/UiButton'));

  // Define the examples as the initial content of the Vuep editor.
  // Notes: htmlhint would incorrectly warn about nested script tags, so we'd
  // need to work around it by dynamically constructing them.
  const script = 'script';
  const codeExamplesTemplate = `
<template>
  <div class="checkbox_examples">
    <div class="checkbox_examples_section">
      <h4>Raised</h4>
      <ui-button raised>Confirm</ui-button>
      <ui-button disabled>Confirm</ui-button>
    </div>

    <div class="checkbox_examples_section">
      <h4>Flat</h4>
      <ui-button>Confirm</ui-button>
      <ui-button disabled>Confirm</ui-button>
    </div>

    <div class="checkbox_examples_section">
      <h4>Link</h4>
      <ui-button type="secondary">Confirm</ui-button>
      <ui-button type="secondary" disabled>Confirm</ui-button>
    </div>

  </div>
</template>

<${script}>
  module.exports = {
    data: () => ({
      selected: true,
      unselected: false
    }),
    components: {
      // textbox: require('keen-ui/src/UiCheckbox')
    }
  };
</${script}>

<style scoped>
  .checkbox_examples {
    display: flex;
  }
  .checkbox_examples_section {
    margin: 0 2em;
  }
</style>
`;

  const api = require('!vue-doc!keen-ui/src/UiButton'); // eslint-disable-line

  module.exports = {
<<<<<<< HEAD
    components: {
      'component-api': require('../component_api'),
    },
    data: () => ({
      codeExamplesTemplate,
      api
    })
=======
    data: () => ({ codeExamplesTemplate }),
    components: {
      'table-of-contents': require('../../shell/table-of-contents'),
    },
>>>>>>> c08364e5
  };

</script>


<style lang="stylus" scoped></style><|MERGE_RESOLUTION|>--- conflicted
+++ resolved
@@ -138,24 +138,12 @@
         <li>Top right for major creation actions</li>
       </ul>
 
-<<<<<<< HEAD
-    <h2>Examples and Code</h2>
+    <h2 id="code-examples">Examples and Code</h2>
     <vuep class="code-examples" :template="codeExamplesTemplate"></vuep>
 
-    <h2>API</h2>
+    <h2 id="api">API</h2>
     <component-api :api="api"></component-api>
-=======
-    <h2 id="code-examples">Code Examples</h2>
-
-    <div class="code-examples">
-      <vuep :template="codeExamplesTemplate"></vuep>
-    </div>
-
-    <h2 id="api">API</h2>
-
-    <!-- <api-table :api="api"></api-table> -->
-
->>>>>>> c08364e5
+
   </div>
 
 </template>
@@ -222,20 +210,14 @@
   const api = require('!vue-doc!keen-ui/src/UiButton'); // eslint-disable-line
 
   module.exports = {
-<<<<<<< HEAD
     components: {
       'component-api': require('../component_api'),
+      'table-of-contents': require('../../shell/table-of-contents'),
     },
     data: () => ({
       codeExamplesTemplate,
       api
     })
-=======
-    data: () => ({ codeExamplesTemplate }),
-    components: {
-      'table-of-contents': require('../../shell/table-of-contents'),
-    },
->>>>>>> c08364e5
   };
 
 </script>
