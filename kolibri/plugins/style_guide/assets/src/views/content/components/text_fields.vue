--- conflicted
+++ resolved
@@ -43,20 +43,14 @@
   const api = require('!vue-doc!kolibri.coreVue.components.textbox'); // eslint-disable-line
 
   module.exports = {
-<<<<<<< HEAD
     components: {
       'component-api': require('../component_api'),
+      'table-of-contents': require('../../shell/table-of-contents'),
     },
     data: () => ({
       codeExamplesTemplate,
       api
     })
-=======
-    data: () => ({ codeExamplesTemplate }),
-    components: {
-      'table-of-contents': require('../../shell/table-of-contents'),
-    },
->>>>>>> c08364e5
   };
 
 </script>
