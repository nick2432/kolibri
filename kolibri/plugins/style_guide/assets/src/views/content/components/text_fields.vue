--- conflicted
+++ resolved
@@ -1,138 +1,130 @@
 <template>
 
-  <div>
-<<<<<<< HEAD
-    <h1>Text fields</h1>
-    <p>
+  <component-style-guide
+      :codeExamplesTemplate="codeExamplesTemplate"
+      :api="api">
+
+    <h1 slot="title">Text fields</h1>
+    <p slot="summary">
       Text fields to allow the user to input data for submission. Use them for
       short length text and numeric input.
     </p>
 
-    <table-of-contents></table-of-contents>
-
-    <h2 id="guidelines-and-usage">Guidelines & Usage</h2>
-
-    <h3>Labels</h3>
-    <p>
-      Keep this short, concise, and easy for the user to understand. Labels
-      should not be structured as a sentence or question.
-    </p>
-    <p>
-      Labels should be phrased according to a user’s understanding—avoid
-      technical jargon.
-    </p>
-    <p>
-      Accessibility tips:
+    <div slot="guidelines-and-usage">
+
+      <h3>Labels</h3>
+      <p>
+        Keep this short, concise, and easy for the user to understand. Labels
+        should not be structured as a sentence or question.
+      </p>
+      <p>
+        Labels should be phrased according to a user’s understanding—avoid
+        technical jargon.
+      </p>
+      <p>
+        Accessibility tips:
+        <ul>
+          <li>
+            Label must be present in order to be visible to assistive technology.
+          </li>
+          <li>
+            Be sure that label is visible to assistive technology by using ARIA.
+          </li>
+        </ul>
+      </p>
+      <table>
+        <tr>
+          <th>Do</th>
+          <th>Don'ts</th>
+        </tr>
+        <tr>
+          <td>"Full name"</td>
+          <td>"Write your full name here" (sentence)</td>
+        </tr>
+        <tr>
+          <td>"Password"</td>
+          <td>"Enter your authentication hash" (tehnical term)</td>
+        </tr>
+        <tr>
+          <td>"Questions"</td>
+          <td>"How many questions?" (question)</td>
+        </tr>
+      </table>
+
+      <h3>Placeholder text</h3>
+      <p>
+        Should be a short hint or instruction that disappears on focus.
+      </p>
+      <p>
+        Data samples (e.g. - "Joe Schmoe") should be avoided as they are difficult
+        to internationalize.
+      </p>
+
+      <h3>Maximum length</h3>
+      <p>
+        If the backend has a character limit, be sure to enable
+        "enforceMaxLength" on the text field. Expected input should never exceed
+        one line. If the case for 2 or more input lines emerges, a pattern for a
+        &lt;textarea&gt; component will need to be defined.
+      </p>
+
+      <h3>Validation & error handling</h3>
+      <p>
+        Real time validation helps users avoid submitting data with errors.
+        Validation covers the following scenarios:
+      </p>
       <ul>
         <li>
-          Label must be present in order to be visible to assistive technology.
-        </li>
-        <li>
-          Be sure that label is visible to assistive technology by using ARIA.
+          Incorrect input - label + field line turn red, red error text underneath
+          field line
+        </li>
+        <li>
+          Max character reached - field doesn’t permit typing additional
+          characters, no error message
         </li>
       </ul>
-    </p>
-    <table>
-      <tr>
-        <th>Do</th>
-        <th>Don'ts</th>
-      </tr>
-      <tr>
-        <td>"Full name"</td>
-        <td>"Write your full name here" (sentence)</td>
-      </tr>
-      <tr>
-        <td>"Password"</td>
-        <td>"Enter your authentication hash" (tehnical term)</td>
-      </tr>
-      <tr>
-        <td>"Questions"</td>
-        <td>"How many questions?" (question)</td>
-      </tr>
-    </table>
-
-    <h3>Placeholder text</h3>
-    <p>
-      Should be a short hint or instruction that disappears on focus.
-    </p>
-    <p>
-      Data samples (e.g. - "Joe Schmoe") should be avoided as they are difficult
-      to internationalize.
-    </p>
-
-    <h3>Maximum length</h3>
-    <p>
-      If the backend has a character limit, be sure to enable
-      "enforceMaxLength" on the text field. Expected input should never exceed
-      one line. If the case for 2 or more input lines emerges, a pattern for a
-      &lt;textarea&gt; component will need to be defined.
-    </p>
-
-    <h3>Validation & error handling</h3>
-    <p>
-      Real time validation helps users avoid submitting data with errors.
-      Validation covers the following scenarios:
-    </p>
-    <ul>
-      <li>
-        Incorrect input - label + field line turn red, red error text underneath
-        field line
-      </li>
-      <li>
-        Max character reached - field doesn’t permit typing additional
-        characters, no error message
-      </li>
-    </ul>
-    <p>Server-side feedback (after submission of data)</p>
-    <ul>
-      <li>
-        Feedback should be concise, easy for the user to understand, and contain
-        actionable information. (link to error handling pattern (when it
-        exists)).
-      </li>
-      <li>
-        Input label + field line with error turns red, and feedback displays
-        underneath the input.
-      </li>
-      <li>
-        Examples: “Username already exists.” → “Username already exists. Please
-        choose another.”
-      </li>
-    </ul>
-    <p>
-      Required fields use the HTML5 attribute. All other errors / validations
-      use the custom javascript.
-    </p>
-
-    <h3>Width & Layout</h3>
-    <p>
-      Generally, if a text form is placed within a modal, it should be measured
-      in % and span to 100% of the width for it.
-    </p>
-    <p>
-      If a text field is outside of a modal, it should have a "max-width" of
-      400px.
-    </p>
-    <p>
-      If there are multiple text fields, they should be stacked vertically, with
-      even space between them. See Forms(Pattern) for implementation details.
-    </p>
-
-    <h3>Required fields</h3>
-    <p>
-      <!-- TBD -->
-    </p>
-
-    <h2 id="code-examples">Examples and Code</h2>
-    <vuep class="code-examples" :template="codeExamplesTemplate"></vuep>
-
-    <h2 id="api">API</h2>
-    <component-api :api="api"></component-api>
-
-=======
-    <h1>Textbox</h1>
->>>>>>> 3e2714cc
-  </div>
+      <p>Server-side feedback (after submission of data)</p>
+      <ul>
+        <li>
+          Feedback should be concise, easy for the user to understand, and contain
+          actionable information. (link to error handling pattern (when it
+          exists)).
+        </li>
+        <li>
+          Input label + field line with error turns red, and feedback displays
+          underneath the input.
+        </li>
+        <li>
+          Examples: “Username already exists.” → “Username already exists. Please
+          choose another.”
+        </li>
+      </ul>
+      <p>
+        Required fields use the HTML5 attribute. All other errors / validations
+        use the custom javascript.
+      </p>
+
+      <h3>Width & Layout</h3>
+      <p>
+        Generally, if a text form is placed within a modal, it should be measured
+        in % and span to 100% of the width for it.
+      </p>
+      <p>
+        If a text field is outside of a modal, it should have a "max-width" of
+        400px.
+      </p>
+      <p>
+        If there are multiple text fields, they should be stacked vertically, with
+        even space between them. See Forms(Pattern) for implementation details.
+      </p>
+
+      <h3>Required fields</h3>
+      <p>
+        <!-- TBD -->
+      </p>
+    </div>
+
+  </component-style-guide>
 
 </template>
 
@@ -211,14 +203,13 @@
 </style>
 `;
 
-  const api = require('!vue-doc!keen-ui/src/UiTextbox'); // eslint-disable-line
-
   module.exports = {
     components: {
+      'component-style-guide': require('../../shell/component-style-guide'),
     },
     data: () => ({
       codeExamplesTemplate,
-      api
+      api: require('!vue-doc!keen-ui/src/UiTextbox') // eslint-disable-line
     })
   };
 
