--- conflicted
+++ resolved
@@ -45,13 +45,7 @@
   ADD_CLASS(state, classModel) {
     state.pageState.classes.push(classModel);
   },
-<<<<<<< HEAD
-  DELETE_CLASS(state, id) {
-    state.pageState.classes = state.pageState.classes.filter(classModel => classModel.id !== id);
-  },
-=======
 
->>>>>>> b1951505
   UPDATE_CLASS(state, id, updatedClass) {
     state.pageState.classes.forEach((classModel, index, arr) => {
       if (classModel.id === id) {
@@ -61,7 +55,7 @@
   },
 
   DELETE_CLASS(state, id) {
-    state.pageState.classes = state.pageState.classes.filter(cl => cl.id !== id);
+    state.pageState.classes = state.pageState.classes.filter(classModel => classModel.id !== id);
   },
 
   DELETE_CLASS_USER(state, id) {
