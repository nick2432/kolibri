--- conflicted
+++ resolved
@@ -26,10 +26,7 @@
   import signInPage from './sign-in-page';
   import signUpPage from './sign-up-page';
   import profilePage from './profile-page';
-<<<<<<< HEAD
-=======
 
->>>>>>> 6ed84514
   export default {
     $trs: { userProfileTitle: 'Profile' },
     name: 'userPlugin',
