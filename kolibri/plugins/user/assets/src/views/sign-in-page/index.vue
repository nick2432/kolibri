--- conflicted
+++ resolved
@@ -335,16 +335,6 @@
 
   $login-text = #D8D8D8
 
-<<<<<<< HEAD
-  .login
-    background-color: $login-overlay
-    height: 90%
-    // Fallback for older browers.
-    background: $core-bg-canvas
-    background: linear-gradient(rgba(0, 0, 0, 0.7), rgba(0, 0, 0, 0.7)), url(./background.png) no-repeat center center fixed
-    background-size: cover
-    overflow: hidden
-=======
   .k-button-secondary-raised
     background-color: $core-text-default
     color: $core-bg-canvas
@@ -357,7 +347,6 @@
     height: 100%
     width: 100%
     display: table
->>>>>>> c21c9b75
 
   .main-row
     display: table-row
