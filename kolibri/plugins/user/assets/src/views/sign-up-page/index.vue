<template>

  <div id="signup-page">

    <ui-toolbar type="colored" textColor="white">
      <template slot="icon">
        <ui-icon class="app-bar-icon"><logo/></ui-icon>
      </template>
      <template slot="brand">
        {{ $tr('kolibri') }}
      </template>
      <div slot="actions">
        <router-link id="signin" :to="signInPage">
          <span>{{ $tr('logIn') }}</span>
        </router-link>
      </div>
    </ui-toolbar>

    <form class="signup-form" ref="form" @submit.prevent="signUp">
      <ui-alert type="error" @dismiss="resetSignUpState" v-if="unknownError">
        {{errorMessage}}
      </ui-alert>

      <h1 class="signup-title">{{ $tr('createAccount') }}</h1>

      <k-textbox
        ref="name"
        id="name"
        type="text"
        autocomplete="name"
        :label="$tr('name')"
        :maxlength="120"
        :autofocus="true"
        :invalid="nameIsInvalid"
        :invalidText="nameIsInvalidText"
        @blur="nameBlurred = true"
        v-model="name"
      />

      <k-textbox
        ref="username"
        id="username"
        type="text"
        autocomplete="username"
        :label="$tr('username')"
        :maxlength="30"
        :invalid="usernameIsInvalid"
        :invalidText="usernameIsInvalidText"
        @blur="usernameBlurred = true"
        @input="resetSignUpState"
        v-model="username"
      />

      <k-textbox
        ref="password"
        id="password"
        type="password"
        autocomplete="new-password"
        :label="$tr('password')"
        :invalid="passwordIsInvalid"
        :invalidText="passwordIsInvalidText"
        @blur="passwordBlurred = true"
        v-model="password"
      />

      <k-textbox
        ref="confirmedPassword"
        id="confirmed-password"
        type="password"
        autocomplete="new-password"
        :label="$tr('reEnterPassword')"
        :invalid="confirmedPasswordIsInvalid"
        :invalidText="confirmedPasswordIsInvalidText"
        @blur="confirmedPasswordBlurred = true"
        v-model="confirmedPassword"
      />

      <k-select
        :label="$tr('facility')"
        v-model="selectedFacility"
        :options="facilityList"
        :invalid="facilityIsInvalid"
        :invalidText="facilityIsInvalidText"
        @blur="facilityBlurred = true"
      />

      <k-button :disabled="busy" :primary="true" :text="$tr('finish')" type="submit" />

    </form>

    <div class="footer">
      <language-switcher-footer/>
    </div>
  </div>

</template>


<script>

  import { signUp, resetSignUpState } from '../../state/actions';
  import { PageNames } from '../../constants';
  import { validateUsername } from 'kolibri.utils.validators';
  import kButton from 'kolibri.coreVue.components.kButton';
  import uiAlert from 'keen-ui/src/UiAlert';
  import kTextbox from 'kolibri.coreVue.components.kTextbox';
  import uiToolbar from 'keen-ui/src/UiToolbar';
  import logo from 'kolibri.coreVue.components.logo';
  import uiIcon from 'keen-ui/src/UiIcon';
<<<<<<< HEAD
  import kSelect from 'kolibri.coreVue.components.kSelect';
=======
  import uiSelect from 'keen-ui/src/UiSelect';
  import languageSwitcherFooter from '../language-switcher-footer';

>>>>>>> dcd5b67f
  export default {
    name: 'signUpPage',
    $trs: {
      createAccount: 'Create an account',
      name: 'Full name',
      username: 'Username',
      password: 'Password',
      reEnterPassword: 'Re-enter password',
      passwordMatchError: 'Passwords do not match',
      genericError: 'Something went wrong during sign up!',
      usernameAlphaNumError: 'Username can only contain letters, numbers, and underscores',
      usernameAlreadyExistsError: 'An account with that username already exists',
      logIn: 'Sign in',
      kolibri: 'Kolibri',
      finish: 'Finish',
      facility: 'Facility',
      required: 'This field is required',
    },
    components: {
      kButton,
      uiAlert,
      kTextbox,
      uiToolbar,
      logo,
      uiIcon,
<<<<<<< HEAD
      kSelect,
=======
      uiSelect,
      languageSwitcherFooter,
>>>>>>> dcd5b67f
    },
    data: () => ({
      name: '',
      username: '',
      password: '',
      confirmedPassword: '',
      selectedFacility: {},
      nameBlurred: false,
      usernameBlurred: false,
      passwordBlurred: false,
      confirmedPasswordBlurred: false,
      facilityBlurred: false,
      formSubmitted: false,
    }),
    computed: {
      signInPage() {
        return { name: PageNames.SIGN_IN };
      },
      facilityList() {
        return this.facilities.map(facility => ({
          label: facility.name,
          value: facility.id,
        }));
      },
      nameIsInvalidText() {
        if (this.nameBlurred || this.formSubmitted) {
          if (this.name === '') {
            return this.$tr('required');
          }
        }
        return '';
      },
      nameIsInvalid() {
        return !!this.nameIsInvalidText;
      },
      usernameDoesNotExistYet() {
        if (this.errorCode === 400) {
          return false;
        }
        return true;
      },
      usernameIsInvalidText() {
        if (this.usernameBlurred || this.formSubmitted) {
          if (this.username === '') {
            return this.$tr('required');
          }
          if (!validateUsername(this.username)) {
            return this.$tr('usernameAlphaNumError');
          }
          if (!this.usernameDoesNotExistYet) {
            return this.$tr('usernameAlreadyExistsError');
          }
        }
        return '';
      },
      usernameIsInvalid() {
        return !!this.usernameIsInvalidText;
      },
      passwordIsInvalidText() {
        if (this.passwordBlurred || this.formSubmitted) {
          if (this.password === '') {
            return this.$tr('required');
          }
        }
        return '';
      },
      passwordIsInvalid() {
        return !!this.passwordIsInvalidText;
      },
      confirmedPasswordIsInvalidText() {
        if (this.confirmedPasswordBlurred || this.formSubmitted) {
          if (this.confirmedPassword === '') {
            return this.$tr('required');
          }
          if (this.confirmedPassword !== this.password) {
            return this.$tr('passwordMatchError');
          }
        }
        return '';
      },
      confirmedPasswordIsInvalid() {
        return !!this.confirmedPasswordIsInvalidText;
      },
      noFacilitySelected() {
        return !this.selectedFacility.value;
      },
      facilityIsInvalidText() {
        if (this.facilityBlurred || this.formSubmitted) {
          if (this.noFacilitySelected) {
            return this.$tr('required');
          }
        }
        return '';
      },
      facilityIsInvalid() {
        return !!this.facilityIsInvalidText;
      },
      formIsValid() {
        return (
          !this.nameIsInvalid &&
          !this.usernameIsInvalid &&
          !this.passwordIsInvalid &&
          !this.confirmedPasswordIsInvalid &&
          !this.facilityIsInvalid
        );
      },
      unknownError() {
        if (this.errorCode) {
          return this.errorCode !== 400;
        }
        return false;
      },
      errorMessage() {
        return this.backendErrorMessage || this.$tr('genericError');
      },
    },
    beforeMount() {
      if (this.facilityList.length === 1) {
        this.selectedFacility = this.facilityList[0];
      }
    },
    methods: {
      signUp() {
        this.formSubmitted = true;
        const canSubmit = this.formIsValid && !this.busy;
        if (canSubmit) {
          this.signUpAction({
            facility: this.selectedFacility.value,
            full_name: this.name,
            username: this.username,
            password: this.password,
          });
        } else {
          this.focusOnInvalidField();
        }
      },
      focusOnInvalidField() {
        if (this.nameIsInvalid) {
          this.$refs.name.focus();
        } else if (this.usernameIsInvalid) {
          this.$refs.username.focus();
        } else if (this.passwordIsInvalid) {
          this.$refs.password.focus();
        } else if (this.confirmedPasswordIsInvalid) {
          this.$refs.confirmedPassword.focus();
        }
      },
    },
    vuex: {
      getters: {
        session: state => state.core.session,
        errorCode: state => state.pageState.errorCode,
        busy: state => state.pageState.busy,
        backendErrorMessage: state => state.pageState.errorMessage,
        facilities: state => state.core.facilities,
      },
      actions: {
        signUpAction: signUp,
        resetSignUpState: resetSignUpState,
      },
    },
  };

</script>


<style lang="stylus" scoped>

  @require '~kolibri.styles.definitions'
  $iphone-5-width = 320px
  $vertical-page-margin = 100px
  $logo-size = (1.64 * 1.125)rem
  $logo-margin = (0.38 * $logo-size)rem

  // component, highest level
  #signup-page
    width: 100%
    height: 100%
    overflow-y: auto

  // Action Bar
  #logo
    // 1.63 * font height
    height: $logo-size
    display: inline-block
    margin-left: $logo-margin

  #signin
    margin-right: 1em
    color: white
    text-decoration: none

  // Form
  .signup-title
    text-align: center

  .signup-form
    margin-top: $vertical-page-margin
    margin-left: auto
    margin-right: auto
    width: ($iphone-5-width - 20)px

  .terms
    background-color: $core-bg-light
    color: $core-text-annotation
    height: 6em
    overflow-y: scroll
    padding: 0.5em
    margin-bottom: 1em
    p
      margin-top: 0

  .app-bar-icon
    font-size: 2.5em
    margin-left: 0.25em

  .footer
    margin: 36px
    margin-top: 96px

</style><|MERGE_RESOLUTION|>--- conflicted
+++ resolved
@@ -107,13 +107,9 @@
   import uiToolbar from 'keen-ui/src/UiToolbar';
   import logo from 'kolibri.coreVue.components.logo';
   import uiIcon from 'keen-ui/src/UiIcon';
-<<<<<<< HEAD
   import kSelect from 'kolibri.coreVue.components.kSelect';
-=======
-  import uiSelect from 'keen-ui/src/UiSelect';
   import languageSwitcherFooter from '../language-switcher-footer';
 
->>>>>>> dcd5b67f
   export default {
     name: 'signUpPage',
     $trs: {
@@ -139,12 +135,8 @@
       uiToolbar,
       logo,
       uiIcon,
-<<<<<<< HEAD
       kSelect,
-=======
-      uiSelect,
       languageSwitcherFooter,
->>>>>>> dcd5b67f
     },
     data: () => ({
       name: '',
