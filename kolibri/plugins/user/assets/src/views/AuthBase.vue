<template>

  <div class="fh">
    <div class="wrapper-table">
      <div class="main-row table-row" :style="backgroundImageStyle">
        <div class="main-cell table-cell">
          <!-- remote access disabled -->
          <div
            v-if="!$store.getters.allowAccess"
            class="box"
            :style="{ backgroundColor: $themePalette.grey.v_100 }"
          >
            <CoreLogo
              v-if="$kolibriBranding.signIn.topLogo"
              class="logo"
              :src="$kolibriBranding.signIn.topLogo.src"
              :alt="$kolibriBranding.signIn.topLogo.alt"
              :style="$kolibriBranding.signIn.topLogo.style"
            />
            <h1
              v-if="$kolibriBranding.signIn.showTitle"
              class="kolibri-title"
              :class="$computedClass({ color: $themeBrand.primary.v_300 })"
              :style="$kolibriBranding.signIn.titleStyle"
            >
              {{ logoText }}
            </h1>
            <p data-test="restrictedAccess">
              {{ $tr('restrictedAccess') }}
            </p>
            <p>{{ $tr('restrictedAccessDescription') }}</p>
          </div>
          <!-- remote access enabled -->
          <div v-else class="box" :style="{ backgroundColor: $themePalette.grey.v_100 }">
            <CoreLogo
              v-if="$kolibriBranding.signIn.topLogo"
              class="logo"
              :src="$kolibriBranding.signIn.topLogo.src"
              :alt="$kolibriBranding.signIn.topLogo.alt"
              :style="$kolibriBranding.signIn.topLogo.style"
            />
            <h1
              v-if="$kolibriBranding.signIn.showTitle"
              class="kolibri-title"
              :class="$computedClass({ color: $themeBrand.primary.v_300 })"
              :style="$kolibriBranding.signIn.titleStyle"
            >
              {{ logoText }}
            </h1>
            <p
              v-if="$kolibriBranding.signIn.showPoweredBy"
              :style="$kolibriBranding.signIn.poweredByStyle"
              class="small-text"
            >
              <KButton
                v-if="oidcProviderFlow"
                :text="$tr('poweredByKolibri')"
                appearance="basic-link"
                @click="whatsThisModalVisible = true"
              />
              <KExternalLink
                v-else
                :text="$tr('poweredByKolibri')"
                :primary="true"
                href="https://learningequality.org/r/powered_by_kolibri"
                target="_blank"
                appearance="basic-link"
              />
            </p>

            <slot></slot>

            <p v-if="!hideCreateAccount && canSignUp" class="create">
              <KRouterLink
                :text="userString('createAccountAction')"
                :to="signUpPage"
                :primary="false"
                appearance="raised-button"
                :disabled="busy"
                style="width: 100%;"
                data-test="createUser"
              />
            </p>

            <div>
              <component :is="component" v-for="component in loginOptions" :key="component.name" />
            </div>
            <p v-if="showGuestAccess" class="guest small-text">
              <KExternalLink
                :text="$tr('accessAsGuest')"
                :href="guestURL"
                :primary="true"
                appearance="basic-link"
              />
            </p>
          </div>
        </div>
      </div>
      <div class="table-row">
        <div class="footer-cell table-cell" :style="{ backgroundColor: $themeTokens.surface }">
          <LanguageSwitcherFooter />
          <div class="small-text">
            <span class="version-string">
              {{ versionMsg }}
            </span>
            <CoreLogo
              v-if="this.$kolibriBranding.signIn.showKolibriFooterLogo"
              class="footer-logo"
            />
            <span v-else> • </span>
            <KButton
              :text="coreString('usageAndPrivacyLabel')"
              appearance="basic-link"
              @click="privacyModalVisible = true"
            />
          </div>
        </div>
      </div>
    </div>

    <PrivacyInfoModal
      v-if="privacyModalVisible"
      @submit="privacyModalVisible = false"
      @cancel="privacyModalVisible = false"
    />

    <KModal
      v-if="whatsThisModalVisible"
      :title="$tr('whatsThis')"
      :submitText="coreString('closeAction')"
      @submit="whatsThisModalVisible = false"
      @cancel="whatsThisModalVisible = false"
    >
      <p>{{ $tr('oidcGenericExplanation') }}</p>
      <p>
        <KExternalLink
          text="https://learningequality.org/kolibri"
          :primary="true"
          href="https://learningequality.org/r/powered_by_kolibri"
          target="_blank"
          appearance="basic-link"
        />
      </p>
    </KModal>
  </div>

</template>


<script>

  import { mapGetters } from 'vuex';
  import CoreLogo from 'kolibri.coreVue.components.CoreLogo';
  import PrivacyInfoModal from 'kolibri.coreVue.components.PrivacyInfoModal';
  import commonCoreStrings from 'kolibri.coreVue.mixins.commonCoreStrings';
  import branding from 'kolibri.utils.branding';
  import loginComponents from 'kolibri.utils.loginComponents';
  import urls from 'kolibri.urls';
  import { ComponentMap } from '../constants';
  import LanguageSwitcherFooter from '../views/LanguageSwitcherFooter';
<<<<<<< HEAD
  import commonUserStrings from './commonUserStrings';
=======
  import AuthSelect from './AuthSelect';
  import getUrlParameter from './getUrlParameter';
>>>>>>> 96b5c955
  import plugin_data from 'plugin_data';

  export default {
    name: 'AuthBase',
    components: { CoreLogo, LanguageSwitcherFooter, PrivacyInfoModal },
    mixins: [commonCoreStrings, commonUserStrings],
    props: {
      hideCreateAccount: {
        type: Boolean,
        required: false,
        default: false,
      },
      busy: {
        type: Boolean,
        required: false,
        default: false,
      },
    },
    data() {
      return {
        privacyModalVisible: false,
        whatsThisModalVisible: false,
      };
    },
    computed: {
      ...mapGetters(['facilityConfig']),
      backgroundImageStyle() {
        if (this.$kolibriBranding.signIn.background) {
          const scrimOpacity =
            this.$kolibriBranding.signIn.scrimOpacity !== undefined
              ? this.$kolibriBranding.signIn.scrimOpacity
              : 0.7;
          return {
            backgroundColor: this.$themeTokens.primary,
            backgroundImage: `linear-gradient(rgba(0, 0, 0, ${scrimOpacity}), rgba(0, 0, 0, ${scrimOpacity})), url(${this.$kolibriBranding.signIn.background})`,
          };
        }
        return { backgroundColor: this.$themeBrand.primary.v_900 };
      },
      guestURL() {
        return urls['kolibri:core:guest']();
      },
      canSignUp() {
        return this.facilityConfig.learner_can_sign_up;
      },
      nextParam() {
        // query is after hash
        if (this.$route.query.next) {
          return this.$route.query.next;
        }
        // query is before hash
        return getUrlParameter('next');
      },
      signUpPage() {
        const signUpRoute = this.$router.getRoute(ComponentMap.SIGN_UP);
        if (this.nextParam) {
          return { ...signUpRoute, query: { next: this.nextParam } };
        }
        return signUpRoute;
      },
      loginOptions() {
        // POC, in the future sorting of different login options can be implemented
        return [...loginComponents];
      },
      logoText() {
        return this.$kolibriBranding.signIn.title
          ? this.$kolibriBranding.signIn.title
          : this.coreString('kolibriLabel');
      },
      oidcProviderFlow() {
        return plugin_data.oidcProviderEnabled && this.nextParam;
      },
      showGuestAccess() {
        return plugin_data.allowGuestAccess && !this.oidcProviderFlow;
      },
      versionMsg() {
        return this.$tr('poweredBy', { version: __version });
      },
    },
    created() {
      this.$kolibriBranding = branding;
    },
    $trs: {
      accessAsGuest: 'Explore without account',
      oidcGenericExplanation:
        'Kolibri is an e-learning platform. You can also use your Kolibri account to log in to some third-party applications.',
      // eslint-disable-next-line kolibri/vue-no-unused-translations
      oidcSpecificExplanation:
        "You were sent here from the application '{app_name}'. Kolibri is an e-learning platform, and you can also use your Kolibri account to access '{app_name}'.",
      poweredBy: 'Kolibri {version}',
      poweredByKolibri: 'Powered by Kolibri',
      whatsThis: "What's this?",
      restrictedAccess: {
        message: 'Access to Kolibri has been restricted for external devices',
        context: 'Error message description',
      },
      restrictedAccessDescription: {
        message:
          'To change this, sign in as a super admin and update the Device network access settings',
        context: 'Error message description',
      },
    },
  };

</script>


<style lang="scss" scoped>

  @import '~kolibri-design-system/lib/styles/definitions';

  .fh {
    height: 100%;
  }

  .wrapper-table {
    display: table;
    width: 100%;
    height: 100%;
    text-align: center;
  }

  .table-row {
    display: table-row;
  }

  .main-row {
    text-align: center;
    background-repeat: no-repeat;
    background-position: center;
    background-size: cover;
  }

  .table-cell {
    display: table-cell;
  }

  .main-cell {
    height: 100%;
    vertical-align: middle;
  }

  .box {
    @extend %dropshadow-16dp;

    width: 360px;
    padding: 32px;
    margin: 16px auto;
    border-radius: $radius;
  }

  .login-btn {
    width: calc(100% - 16px);
  }

  .create {
    margin-top: 24px;
    margin-bottom: 0;
  }

  .guest {
    margin-top: 24px;
    margin-bottom: 8px;
  }

  .small-text {
    font-size: 0.8em;
  }

  .version-string {
    white-space: nowrap;
  }

  .footer-cell {
    @extend %dropshadow-8dp;

    padding: 16px;
  }

  .footer-cell .small-text {
    margin-top: 8px;
  }

  .suggestions-wrapper {
    position: relative;
    width: 100%;
  }

  .suggestions {
    @extend %dropshadow-1dp;

    position: absolute;
    z-index: 8;
    width: 100%;
    padding: 0;
    margin: 0;
    // Move up snug against the textbox
    margin-top: -2em;
    list-style-type: none;
  }

  .textbox-enter-active {
    transition: opacity 0.5s;
  }

  .textbox-enter {
    opacity: 0;
  }

  .list-leave-active {
    transition: opacity 0.1s;
  }

  .textbox-leave {
    transition: opacity 0s;
  }

  .logo {
    width: 100%;
    max-width: 65vh; // not compatible with older browsers
    height: auto;
  }

  .kolibri-title {
    margin-top: 0;
    margin-bottom: 0;
    font-size: 24px;
    font-weight: 100;
  }

  .footer-logo {
    position: relative;
    top: -1px;
    display: inline-block;
    height: 24px;
    margin-right: 10px;
    margin-left: 8px;
    vertical-align: middle;
  }

</style><|MERGE_RESOLUTION|>--- conflicted
+++ resolved
@@ -158,12 +158,8 @@
   import urls from 'kolibri.urls';
   import { ComponentMap } from '../constants';
   import LanguageSwitcherFooter from '../views/LanguageSwitcherFooter';
-<<<<<<< HEAD
   import commonUserStrings from './commonUserStrings';
-=======
-  import AuthSelect from './AuthSelect';
   import getUrlParameter from './getUrlParameter';
->>>>>>> 96b5c955
   import plugin_data from 'plugin_data';
 
   export default {
