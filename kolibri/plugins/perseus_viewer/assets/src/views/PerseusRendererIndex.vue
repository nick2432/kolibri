<template>

  <div
    v-if="itemId || itemData"
    class="bibliotron-exercise perseus-root"
    :class="{ 'perseus-mobile': isMobile }"
  >
    <div class="framework-perseus" :style="{ margin: isMobile ? '0' : '0 24px' }">
      <div id="perseus" ref="perseus" class="perseus">
        <div class="loader-container">
          <KLinearLoader
            v-show="loading"
            :delay="false"
            type="indeterminate"
          />
        </div>
        <KGrid>
          <!-- Layout notes
            - Layout12 span8 -> ~66% width on windowIsLarge
            - No other layout definitions means span will be 100%
            - If we're not allowingHints, then it should be 100% because
              they're the reason we'd go smaller at all
          -->
          <KGridItem :layout12="{ span: allowHints && interactive ? 6 : 12 }">
            <div
              id="problem-area"
              class="problem-area"
              :dir="contentDirection"
            >
              <div id="workarea" style="margin-left: 0px; margin-right: 0px;"></div>
            </div>
          </KGridItem>

          <!--
              - Hide when not allowing hints
              - It is a v-show because seems without the proper anchors in place
                it will fail to properly mount the react component
          -->
          <KGridItem v-show="interactive && allowHints" :layout12="{ span: 6 }">
            <div v-if="hinted" id="hintlabel" class="hintlabel" :dir="contentDirection">
              {{ $tr("hintLabel") }}
            </div>
            <div id="hintsarea" class="hintsarea" :dir="contentDirection"></div>
          </KGridItem>
        </KGrid>
      </div>

      <transition name="expand">
        <div v-show="message" id="message" :dir="contentDirection">
          {{ message }}
        </div>
      </transition>

      <div id="answer-area-wrap" :dir="contentDirection">
        <div id="answer-area">
          <div class="info-box">
            <div id="solutionarea" class="solutionarea"></div>
          </div>
        </div>
      </div>

      <KButton
        v-if="scratchpad"
        id="scratchpad-show"
        :primary="false"
        :raised="false"
        :text="$tr('showScratch')"
      />
      <KButton
        v-else
        id="scratchpad-not-available"
        :primary="false"
        :raised="false"
        disabled
        :text="$tr('notAvailable')"
      />

      <!-- Need a DOM mount point for ReactDOM to attach to,
        but Perseus renders weirdly so doesn't use this -->
      <div id="perseus-container" ref="perseusContainer" :dir="contentDirection"></div>
    </div>
  </div>

</template>


<script>

  import invert from 'lodash/invert';
  import JSZip from 'jszip';
  import client from 'kolibri.client';
  import urls from 'kolibri.urls';
<<<<<<< HEAD
  import useKResponsiveWindow from 'kolibri-design-system/lib/useKResponsiveWindow';
=======
  import responsiveWindowMixin from 'kolibri.coreVue.mixins.responsiveWindowMixin';
  import { isTouchDevice } from 'kolibri.utils.browserInfo';
>>>>>>> 041ff474
  import scriptLoader from 'kolibri-common/utils/scriptLoader';
  import perseus from '../../dist/perseus';
  import icu from '../KAGlobals/icu';
  import Khan from '../KAGlobals/Khan';
  // Import this here so that our string translation machinery
  // is aware of the dependency, as otherwise the functions in here are only
  // referenced via WebpackProvidePlugin
  import '../i18n';
  import widgetSolver from '../widgetSolver';
  import imageMissing from './image_missing.svg';

  // A handy convenience mapping to what is essentially a constructor for Item Renderer
  // components.
  const itemRendererFactory = perseus.React.createFactory(perseus.ItemRenderer);

  const logging = require('kolibri.lib.logging').getLogger(__filename);

  // because MathJax isn't compatible with webpack, we are loading it this way.
  const mathJaxConfigFileName = require('../constants').ConfigFileName;
  // the config is fragile, Khan may change it and we need to update the following hardcoded path.
  const mathJaxUrl = urls.static(`mathjax/2.1/MathJax.js?config=${mathJaxConfigFileName}`);

  const mathJaxPromise = scriptLoader(mathJaxUrl);

  const sorterWidgetRegex = /sorter [0-9]+/;

  // Regex for all images, we use the differential matches in the first matching
  // group to determine if it's a graphie image or a regular image.
  const allImageRegex = /((web\+graphie:)?)\$\{☣ LOCALPATH\}\/([^)^"]+)/g;

  const blobImageRegex = /blob:[^)^"]+/g;

  export default {
    name: 'PerseusRendererIndex',
    setup() {
      const { windowBreakpoint } = useKResponsiveWindow();
      return {
        windowBreakpoint,
      };
    },
    data: () => ({
      // Is the perseus item renderer loading?
      loading: true,
      // state about the answer
      message: null,
      // default item data
      item: {},
      itemRenderer: null,
      scratchpad: false,
      // Store a copy of the blank state of a question to clear set answers later
      blankState: null,
    }),
    computed: {
      isMobile() {
        return this.windowBreakpoint < 3;
      },
      usesTouch() {
        return isTouchDevice;
      },
      itemRenderData() {
        return {
          // A property to return data formatted in the form expected by the Item Renderer
          // constructor function.
          initialHintsVisible: 0,
          item: this.item,
          workAreaSelector: '#workarea',
          problemAreaSelector: '#problem-area',
          problemNum: Math.floor(Math.random() * 1000),
          enabledFeatures: {
            highlight: true,
            toolTipFormats: true,
          },
          apiOptions: {
            // Pass in callbacks for widget interaction and focus change.
            // Here we dismiss answer error message on interaction and focus change.
            interactionCallback: this.interactionCallback,
            onFocusChange: this.dismissMessage,
            isMobile: this.isMobile,
            customKeypad: this.usesTouch,
            readOnly: !this.interactive,
          },
        };
      },
      hinted() {
        return this.itemRenderer ? this.itemRenderer.state.hintsVisible > 0 : false;
      },
      /* eslint-disable kolibri/vue-no-unused-properties */
      availableHints() {
        /* eslint-enable */
        return (this.itemRenderer && this.totalHints - this.itemRenderer.state.hintsVisible) || 0;
      },
      totalHints() {
        return this.itemRenderer ? this.itemRenderer.getNumHints() : 0;
      },
    },
    watch: {
      itemId() {
        this.loadItemData();
      },
      itemData(newItemData) {
        this.setItemData(newItemData);
      },
      loading() {
        this.setAnswer();
      },
      answerState(newState) {
        this.resetState(newState);
      },
      showCorrectAnswer(newVal) {
        this.resetState(newVal);
      },
    },
    beforeCreate() {
      icu.setIcuSymbols();
    },

    beforeDestroy() {
      this.clearItemRenderer();
      this.$emit('stopTracking');
    },
    created() {
      this.perseusFile = null;
      this.imageUrls = {};
      // Make a global reference for this object
      // for access inside perseus.
      Khan.imageUrls = this.imageUrls;
      const initPromise = mathJaxPromise.then(() =>
        perseus.init({ skipMathJax: true, loadExtraWidgets: true })
      );
      // Try to load the appropriate directional CSS for the particular content
      const cssPromise = this.$options.contentModule.loadDirectionalCSS(this.contentDirection);
      Promise.all([initPromise, cssPromise]).then(() => {
        if (this.defaultFile) {
          this.loadItemData();
        } else if (this.itemData) {
          this.setItemData(this.itemData);
        }
        this.$emit('startTracking');
      });
    },
    mounted() {
      this.$emit('mounted');
    },
    methods: {
      validateItemData(obj) {
        return (
          [
            // A somewhat protracted validator to ensure that our item data conforms
            // to that expected by the Perseus ItemRenderer,
            // c.f. https://github.com/Khan/perseus/blob/master/src/item-renderer.jsx#L35
            'calculator',
            'chi2Table',
            'periodicTable',
            'tTable',
            'zTable',
          ].reduce(
            /* eslint-disable no-mixed-operators */
            // Loop through all of the above properties and ensure that if the 'answerArea'
            // property of the item has them, then their values are set to Booleans.
            (prev, key) =>
              !(
                !prev ||
                (Object.prototype.hasOwnProperty.call(obj.answerArea, key) &&
                  typeof obj.answerArea[key] !== 'boolean')
              ),
            true
          ) &&
          // Check that the 'hints' property is an Array.
          Array.isArray(obj.hints) &&
          obj.hints.reduce(
            // Check that each hint in the hints array is an object (and not null)
            (prev, item) => item && typeof item === 'object',
            true
          ) &&
          // Check that the question property is an object (and not null)
          obj.question &&
          typeof obj.question === 'object'
        );
        /* eslint-enable no-mixed-operators */
      },
      renderItem() {
        // Reset the state tracking variables.
        this.loading = true;
        // Don't store blank state for another item.
        this.blankState = null;

        // Clear any currently displayed messages when we render an item.
        this.dismissMessage();

        // Create react component with current item data.
        // If the component already existed, this will perform an update.
        this.$set(
          this,
          'itemRenderer',
          perseus.ReactDOM.render(
            itemRendererFactory(this.itemRenderData, null),
            this.$refs.perseusContainer,
            () => {
              this.loading = false;
            }
          )
        );
      },
      resetState(val) {
        if (!val) {
          this.restoreSerializedState(this.blankState);
        }
        this.setAnswer();
      },
      clearItemRenderer() {
        // Clean up any existing itemRenderer to avoid leak memory
        // https://facebook.github.io/react/blog/2015/10/01/react-render-and-top-level-api.html
        // Nest this in a try catch block so that we can call this method aggressively
        // to ensure clean up without worrying about whether React has already cleaned up this
        // component.
        try {
          perseus.ReactDOM.unmountComponentAtNode(this.$refs.perseusContainer);
          this.$set(this, 'itemRenderer', null);
        } catch (e) {
          logging.debug('Error during unmounting of item renderer', e);
        }
        for (const key in this.imageUrls) {
          if (this.imageUrls[key].indexOf('blob:') === 0) {
            URL.revokeObjectURL(this.imageUrls[key]);
          }
          delete this.imageUrls[key];
        }
      },
      /*
       * Special method to extract the current state of a Perseus Sorter widget
       * as it does not currently properly support getSerializedState
       */
      addSorterState(questionState) {
        this.itemRenderer.getWidgetIds().forEach(id => {
          if (sorterWidgetRegex.test(id)) {
            if (questionState[id]) {
              const sortableComponent = this.itemRenderer.questionRenderer.getWidgetInstance(id)
                .refs.sortable;
              questionState[id].options = sortableComponent.getOptions();
            }
          }
        });
        return questionState;
      },
      getSerializedState() {
        if (!this.itemRenderer) {
          return {};
        }
        // Default to empty array
        let hints = [];
        if (this.itemRenderer.hintsRenderer) {
          hints = Object.keys(this.itemRenderer.hintsRenderer.refs || {}).map(key =>
            this.itemRenderer.hintsRenderer.refs[key].getSerializedState()
          );
        }
        const question = this.addSorterState(
          this.itemRenderer.questionRenderer.getSerializedState()
        );
        // To prevent propagation of our locally replace blob URLs into answers,
        // we need to replace them with the original URLs.
        return this.restoreImageUrls({ hints, question });
      },
      restoreSerializedState(answerState) {
        answerState = this.replaceImageUrls(JSON.stringify(answerState));
        this.itemRenderer.restoreSerializedState(answerState);
        this.itemRenderer.getWidgetIds().forEach(id => {
          if (sorterWidgetRegex.test(id)) {
            if (answerState.question[id]) {
              const sortableComponent = this.itemRenderer.questionRenderer.getWidgetInstance(id)
                .refs.sortable;
              const newProps = Object.assign({}, sortableComponent.props, {
                options: answerState.question[id].options,
              });
              sortableComponent.setState({ items: sortableComponent.itemsFromProps(newProps) });
            }
          }
        });
      },
      setAnswer() {
        this.blankState = this.getSerializedState();
        // If a passed in answerState is an object with the right keys, restore.
        if (
          this.itemRenderer &&
          this.answerState &&
          this.answerState.question &&
          this.answerState.hints &&
          !this.loading
        ) {
          this.restoreSerializedState(this.answerState);
        } else if (this.showCorrectAnswer && !this.loading) {
          this.setCorrectAnswer();
        } else if (this.itemRenderer && !this.loading) {
          // Not setting an answer state, but need to hide any hints.
          this.itemRenderer.setState({
            hintsVisible: 0,
          });
        }
      },
      /*
       * @public
       */
      checkAnswer() {
        if (this.itemRenderer && !this.loading) {
          const check = this.itemRenderer.scoreInput();
          this.empty = check.empty;
          if (check.message && check.empty) {
            this.message = check.message;
          } else if (!check.empty) {
            const answerState = this.getSerializedState();
            // We cannot reliably get simplified answers from Perseus, so don't try.
            const simpleAnswer = '';
            return {
              correct: check.correct,
              answerState,
              simpleAnswer,
            };
          }
        }
        return null;
      },
      /*
       * @public
       */
      takeHint() {
        if (
          this.itemRenderer &&
          this.itemRenderer.state.hintsVisible < this.itemRenderer.getNumHints()
        ) {
          this.itemRenderer.showHint();
          this.$emit('hintTaken', { answerState: this.getSerializedState() });
        }
      },
      interactionCallback() {
        this.$emit('interaction');
        this.dismissMessage();
      },
      dismissMessage() {
        // dismiss the error message when user click anywhere inside the perseus element.
        this.message = null;
      },
      loadPerseusFile() {
        if (this.defaultFile && this.defaultFile.storage_url) {
          this.loading = true;
          if (!this.perseusFile || this.perseusFileUrl !== this.defaultFile.storage_url) {
            return client({
              method: 'get',
              url: this.defaultFile.storage_url,
              responseType: 'arraybuffer',
            })
              .then(response => {
                return JSZip.loadAsync(response.data);
              })
              .then(perseusFile => {
                this.perseusFile = perseusFile;
                this.perseusFileUrl = this.defaultFile.storage_url;
              })
              .catch(err => {
                logging.error('Error loading Perseus file', err);
                this.reportLoadingError(err);
                return Promise.reject(err);
              });
          } else {
            return Promise.resolve();
          }
        }
      },
      loadItemData() {
        // Only try to do this if itemId is defined.
        if (this.itemId && this.defaultFile && this.defaultFile.storage_url) {
          this.loading = true;
          this.loadPerseusFile()
            .then(() => {
              const itemDataFile = this.perseusFile.file(`${this.itemId}.json`);
              if (itemDataFile) {
                return itemDataFile.async('string');
              }
              return Promise.reject(`item data for ${this.itemId} not found`);
            })
            .then(itemResponse => {
              const graphieMatches = {};
              const imageMatches = {};
              const matches = Array.from(itemResponse.matchAll(allImageRegex));

              for (let i = 0; i < matches.length; i++) {
                const match = matches[i];
                if (match[1]) {
                  // We have a match for the optional web+graphie matching group
                  graphieMatches[match[3]] = true;
                } else {
                  imageMatches[match[3]] = true;
                }
              }

              const graphieImages = Object.keys(graphieMatches);
              const images = Object.keys(imageMatches);

              const processFile = file => {
                if (!this.imageUrls[file]) {
                  const fileData = this.perseusFile.file(file);
                  const ext = file.split('.').slice(-1)[0];
                  if (fileData) {
                    return fileData.async('arraybuffer').then(buffer => {
                      let type;
                      if (ext === 'json') {
                        type = 'application/json';
                      } else if (ext === 'svg') {
                        type = 'image/svg+xml';
                      } else {
                        type = `image/${ext}`;
                      }
                      const blob = new Blob([buffer], { type });
                      this.imageUrls[file] = URL.createObjectURL(blob);
                    });
                  } else {
                    // If the file is not present in the zip file, then fill in a missing image
                    // file for images, and an empty dummy json file for json
                    let url;
                    if (ext === 'json') {
                      url = 'data:application/json,';
                    } else {
                      url = imageMissing;
                    }
                    this.imageUrls[file] = url;
                  }
                }
                return Promise.resolve();
              };

              const promises = images.map(processFile).concat(
                graphieImages.map(image => {
                  const svgFile = `${image}.svg`;
                  const jsonFile = `${image}-data.json`;
                  return Promise.all([processFile(svgFile), processFile(jsonFile)]);
                })
              );

              return Promise.all(promises)
                .catch(() => {
                  return Promise.reject('error loading assessment item images');
                })
                .then(() => {
                  this.setItemData(this.replaceImageUrls(itemResponse));
                });
            })
            .catch(reason => {
              logging.debug('There was an error loading the assessment item data: ', reason);
              this.clearItemRenderer();
              this.$emit('itemError', reason);
            });
        }
      },
      replaceImageUrls(itemResponse) {
        return JSON.parse(
          itemResponse.replace(allImageRegex, (match, g1, g2, image) => {
            if (g1) {
              // Replace any placeholder values for image URLs with the
              // `web+graphie:` prefix separately from any others,
              // as they are parsed slightly differently to standard image
              // urls (Perseus adds the protocol in place of `web+graphie:`).
              return `web+graphie:${image}`;
            } else {
              // Replace any placeholder values for image URLs with
              // the base URL for the perseus file we are reading from
              return this.imageUrls[image] || imageMissing;
            }
          })
        );
      },
      restoreImageUrls(itemResponse) {
        const lookup = invert(this.imageUrls);
        return JSON.parse(
          JSON.stringify(itemResponse).replace(blobImageRegex, match => {
            // Make sure to add our prefix back in
            return '${☣ LOCALPATH}/' + lookup[match] || '';
          })
        );
      },
      setItemData(itemData) {
        if (this.validateItemData(itemData)) {
          this.item = itemData;
          if (this.$el) {
            // Don't try to render if our component is not mounted yet.
            this.renderItem();
          } else {
            this.$once('mounted', this.renderItem);
          }
        } else {
          logging.warn('Loaded item was malformed', itemData);
        }
      },
      setCorrectAnswer() {
        const questionRenderer = this.itemRenderer.questionRenderer;
        const widgetProps = questionRenderer.state.widgetInfo;

        const gradedWidgetIds = questionRenderer.widgetIds.filter(id => {
          return widgetProps[id].graded == null || widgetProps[id].graded;
        });

        try {
          gradedWidgetIds.forEach(id => {
            const props = widgetProps[id];
            const widget = questionRenderer.getWidgetInstance(id);
            if (!widget) {
              // This can occur if the widget has not yet been rendered
              return;
            }
            widgetSolver(widget, props.type, props.options);
          });
        } catch (e) {
          this.$emit('answerUnavailable');
        }
      },
    },

    $trs: {
      showScratch: {
        message: 'Show scratchpad',
        context:
          'The scratchpad refers to the interactive area in an exercise where the learner responds to a question.',
      },
      notAvailable: {
        message: 'The scratchpad is not available',
        context:
          'The scratchpad refers to the interactive area in an exercise where the learner responds to a question. On some devices the scratchpad may not be available. If this is the case, this message is displayed to the learner.',
      },
      hintLabel: {
        message: 'Hint:',
        context: 'A hint is a suggestion to help learners solve a problem.',
      },
    },
  };

</script>


<style lang="scss" scoped>

  @import '~../../dist/khan-exercise.css';
  @import '~../../dist/katex.css';
  @import '~../../dist/perseus.css';
  @import '~../../dist/mathquill.css';

  /deep/ .perseus-hint-renderer {
    padding-left: 16px;
    border-left-style: none;
  }

  /deep/ .perseus-hint-label {
    margin-left: 16px;
  }

  .solutionarea {
    max-width: 100%;
    padding: 0 !important;
    margin: 0 !important;
    border-bottom-style: none !important;
  }

  .hintlabel {
    margin-left: 16px;
  }

  .hintsarea {
    padding-right: 16px;
  }

  .info-icon {
    margin: 0 8px;
  }

  .loader-container {
    width: 100%;
    height: 4px;
  }

  .problem-area {
    padding: 0 16px;
  }

  .perseus-mobile {
    .perseus {
      padding: 16px;
    }

    .problem-area {
      padding: 0;
    }

    /deep/ .perseus-renderer {
      padding: 0;
    }
  }

  /* Perseus Hacks */

  /* The rest in this <style> block are mostly styles that
     help force Perseus exercises to render within the allotted space. */

  .framework-perseus {
    padding-bottom: 104px;

    // Orderer widget wrapper. Stops it from going off screen right
    /deep/ .orderer {
      min-width: 0;
    }

    // Multiple choice table padding/margin fixes for clean appearance
    /deep/ .widget-block > div {
      padding: 0 !important;
      margin: 0 !important;
    }

    /deep/ .perseus-widget-radio {
      margin: 0 !important;
    }

    /deep/ .perseus-widget-radio-fieldset {
      padding-right: 0 !important;
      padding-left: 0 !important;
    }
  }

  // try to prevent nested scroll bars
  .perseus-widget-container > div {
    overflow: visible !important;
  }

  .perseus {
    padding: 24px;
    background: white;
  }

  /deep/ .perseus-renderer {
    padding: 16px;
  }

  /deep/ .pure-g {
    // Overrides Perseus smushing the letter spacing on mobile
    letter-spacing: inherit;
  }

</style>


<style lang="scss">

  // Reset global styles so that we don't interfere with perseus styling

  .perseus-root {
    position: relative;
    z-index: 0;

    div,
    span,
    applet,
    object,
    iframe,
    h1,
    h2,
    h3,
    h4,
    h5,
    h6,
    p,
    blockquote,
    pre,
    a,
    abbr,
    acronym,
    address,
    big,
    cite,
    code,
    del,
    dfn,
    em,
    img,
    ins,
    kbd,
    q,
    s,
    samp,
    small,
    strike,
    strong,
    sub,
    sup,
    tt,
    var,
    b,
    u,
    i,
    center,
    dl,
    dt,
    dd,
    ol,
    ul,
    li,
    fieldset,
    form,
    label,
    legend,
    table,
    caption,
    tbody,
    tfoot,
    thead,
    tr,
    th,
    td,
    article,
    aside,
    canvas,
    details,
    embed,
    figure,
    figcaption,
    footer,
    header,
    hgroup,
    menu,
    nav,
    output,
    ruby,
    section,
    summary,
    time,
    mark,
    audio,
    video {
      padding: 0;
      margin: 0;
      vertical-align: baseline;
    }

    /* HTML5 display-role reset for older browsers */
    article,
    aside,
    details,
    figcaption,
    figure,
    footer,
    header,
    hgroup,
    menu,
    nav,
    section {
      display: block;
    }

    ol,
    ul {
      list-style: none;
    }

    blockquote,
    q {
      quotes: none;
    }

    blockquote::before,
    blockquote::after,
    q::before,
    q::after {
      content: '';
      content: none;
    }

    table {
      border-spacing: 0;
      border-collapse: collapse;
    }

    .simple-button {
      position: relative;
      padding: 5px 10px;
      margin: 3px;
      font-family: inherit;
      line-height: 20px;
      color: #444444 !important;
      text-decoration: none !important;
      text-shadow: none;
      cursor: pointer !important;
      background-color: #e7e7e7;
      background-image: linear-gradient(to bottom, #eeeeee, #dcdcdc);
      background-repeat: repeat-x;
      border: 1px solid #e6e6e6;
      border-radius: 3px;
      transition: box-shadow ease-in-out 0.15s;
    }
  }

  .keypad-container {
    direction: ltr;
  }

</style><|MERGE_RESOLUTION|>--- conflicted
+++ resolved
@@ -90,12 +90,8 @@
   import JSZip from 'jszip';
   import client from 'kolibri.client';
   import urls from 'kolibri.urls';
-<<<<<<< HEAD
   import useKResponsiveWindow from 'kolibri-design-system/lib/useKResponsiveWindow';
-=======
-  import responsiveWindowMixin from 'kolibri.coreVue.mixins.responsiveWindowMixin';
   import { isTouchDevice } from 'kolibri.utils.browserInfo';
->>>>>>> 041ff474
   import scriptLoader from 'kolibri-common/utils/scriptLoader';
   import perseus from '../../dist/perseus';
   import icu from '../KAGlobals/icu';
