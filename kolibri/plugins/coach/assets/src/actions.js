--- conflicted
+++ resolved
@@ -71,31 +71,6 @@
 
 
 // ================================
-<<<<<<< HEAD
-// RECENT ACTIONS
-
-function showRecentPage(store, params) {
-  store.dispatch('CORE_SET_PAGE_LOADING', true);
-  store.dispatch('SET_PAGE_NAME', Constants.PageNames.COACH_RECENT_PAGE);
-  const classCollection = ClassroomResource.getCollection();
-  classCollection.fetch().then(
-    (classes) => {
-      const pageState = {
-        classes,
-      };
-      store.dispatch('SET_PAGE_STATE', pageState);
-      store.dispatch('CORE_SET_PAGE_LOADING', false);
-      store.dispatch('CORE_SET_ERROR', null);
-      store.dispatch('CORE_SET_TITLE', _coachPageTitle('Coach'));
-    },
-    error => { coreActions.handleApiError(store, error); }
-  );
-}
-
-
-// ================================
-=======
->>>>>>> 849aba98
 // EXAMS ACTIONS
 
 function showExamsPage(store, params) {
