<template>

  <div>
    <template v-if="!inSearchMode">
      <KTextbox
        ref="title"
        v-model.trim="examTitle"
        :label="$tr('title')"
        :autofocus="true"
        :invalid="titleIsInvalid"
        :invalidText="titleIsInvalidText"
        :maxlength="100"
        @blur="titleBlurred = true"
      />
      <KTextbox
        ref="numQuest"
        v-model.trim.number="examNumberOfQuestions"
        type="number"
        :label="$tr('numQuestions')"
        :invalid="numQuestIsInvalid"
        :invalidText="numQuestIsInvalidText"
        @blur="numQuestBlurred = true"
      />

      <UiAlert
        v-if="selectionIsInvalid"
        type="error"
        :dismissible="false"
      >
        {{ selectionIsInvalidText }}
      </UiAlert>

      <div class="buttons-container">
        <KButton
          :text="$tr('continueButtonlabel')"
          :primary="true"
          :disabled="submitting"
          @click="continueProcess"
        />
      </div>
    </template>

    <KGrid>
      <KGridItem
        sizes="100, 50, 50"
        percentage
      >
        <h1>{{ $tr('chooseExercises') }}</h1>
      </KGridItem>
      <KGridItem
        sizes="100, 50, 50"
        percentage
        alignments="left, right, right"
      >
        <p>{{ $tr('selected', { count: selectedExercises.length }) }}</p>
      </KGridItem>
    </KGrid>

    <LessonsSearchBox
      class="search-box"
      @searchterm="handleSearchTerm"
    />

    <template v-if="inSearchMode">
      <KButton
        :text="$tr('exitSearchButtonLabel')"
        appearance="raised-button"
        @click="handleExitSearch"
      />

      <LessonsSearchFilters
        v-model="filters"
        :searchTerm="searchTerm"
        :searchResults="searchResults"
      />
    </template>

    <ResourceSelectionBreadcrumbs
      v-else
      :ancestors="ancestors"
      :channelsLink="channelsLink"
      :topicsLink="topicsLink"
    />

    <h2>{{ topicTitle }}</h2>
    <p>{{ topicDescription }}</p>

    <ContentCardList
      :contentList="filteredContentList"
      :showSelectAll="selectAllIsVisible"
      :viewMoreButtonState="viewMoreButtonState"
      :selectAllChecked="selectAllChecked"
      :selectAllIndeterminate="selectAllIndeterminate"
      :contentIsChecked="contentIsSelected"
      :contentIsIndeterminate="contentIsIndeterminate"
      :contentHasCheckbox="contentHasCheckbox"
      :contentCardMessage="selectionMetadata"
      :contentCardLink="contentLink"
      @changeselectall="toggleTopicInWorkingResources"
      @change_content_card="toggleSelected"
      @moreresults="handleMoreResults"
    />

    <CreateExamPreview
      v-if="showCreateExamPreview"
      :examQuestionSources="questionSources"
      :examSeed="examSeed"
      :examNumQuestions="examNumberOfQuestions"
      :exerciseContentNodes="selectedExercises"
      @randomize="randomize"
      @close="setExamsModal(null)"
      @submit="finish"
      @cancel="goBack"
    />

  </div>

</template>


<script>

  import { mapState, mapActions, mapMutations, mapGetters } from 'vuex';

  import { ContentNodeKinds } from 'kolibri.coreVue.vuex.constants';
  import responsiveWindow from 'kolibri.coreVue.mixins.responsiveWindow';
  import KButton from 'kolibri.coreVue.components.KButton';
  import KTextbox from 'kolibri.coreVue.components.KTextbox';
  import UiAlert from 'kolibri.coreVue.components.UiAlert';
  import KGrid from 'kolibri.coreVue.components.KGrid';
  import KGridItem from 'kolibri.coreVue.components.KGridItem';

  import uniqBy from 'lodash/uniqBy';
  import shuffle from 'lodash/shuffle';
  import orderBy from 'lodash/orderBy';
  import random from 'lodash/random';
  import flatMap from 'lodash/flatMap';
  import pickBy from 'lodash/pickBy';

  import { PageNames } from '../../../constants/';
  import { Modals as ExamModals } from '../../../constants/examConstants';
  import LessonsSearchBox from '../../lessons/LessonResourceSelectionPage/SearchTools/LessonsSearchBox';
  import LessonsSearchFilters from '../../lessons/LessonResourceSelectionPage/SearchTools/LessonsSearchFilters';
  import ResourceSelectionBreadcrumbs from '../../lessons/LessonResourceSelectionPage/SearchTools/ResourceSelectionBreadcrumbs';
  import ContentCardList from '../../lessons/LessonResourceSelectionPage/ContentCardList';
  import CreateExamPreview from './CreateExamPreview';

  export default {
    // TODO: Rename this to 'ExamCreationPage'
    name: 'CreateExamPage',
    metaInfo() {
      return {
        title: this.$tr('documentTitle'),
      };
    },
    components: {
      KButton,
      KTextbox,
      CreateExamPreview,
      UiAlert,
      LessonsSearchBox,
      LessonsSearchFilters,
      ResourceSelectionBreadcrumbs,
      ContentCardList,
      KGrid,
      KGridItem,
    },
    mixins: [responsiveWindow],
    $trs: {
<<<<<<< HEAD
      createNewExam: 'Create new exam',
      chooseExercises: 'Select exercises',
=======
      createNewExam: 'Create new quiz',
      chooseExercises: 'Select topics or exercises',
>>>>>>> 46d6590b
      title: 'Title',
      numQuestions: 'Number of questions',
      examRequiresTitle: 'This field is required',
      numQuestionsBetween: 'Enter a number between 1 and 50',
      numQuestionsExceed:
        'The max number of questions based on the exercises you selected is {maxQuestionsFromSelection}. Select more exercises to reach {inputNumQuestions} questions, or lower the number of questions to {maxQuestionsFromSelection}.',
      numQuestionsNotMet:
        'Add more exercises to reach 40 questions. Alternately, lower the number of quiz questions.',
      noneSelected: 'No exercises are selected',
      preview: 'Preview',
      continueButtonlabel: 'Continue',
      // TODO: Interpolate strings correctly
      added: "Added '{item}'",
      removed: "Removed '{item}'",
      selected: '{count, number, integer} total selected',
      documentTitle: 'Create new quiz',
      exitSearchButtonLabel: 'Exit search',
      // TODO: Handle singular/plural
      selectionInformation:
        '{count, number, integer} of {total, number, integer} resources selected',
    },
    data() {
      return {
        examTitle: '',
        examNumberOfQuestions: '',
        examSeed: null,
        titleBlurred: false,
        numQuestBlurred: false,
        selectionMade: false,
        previewOrSubmissionAttempt: false,
        submitting: false,
        moreResultsState: null,
        // null corresponds to 'All' filter value
        filters: {
          channel: this.$route.query.channel || null,
          kind: this.$route.query.kind || null,
          role: this.$route.query.role || null,
        },
      };
    },
    computed: {
      ...mapState(['classId', 'pageName']),
      ...mapGetters({
        channels: 'getChannels',
      }),
      ...mapGetters('examCreation', ['numRemainingSearchResults']),
      ...mapState('examCreation', [
        'title',
        'numberOfQuestions',
        'seed',
        'contentList',
        'selectedExercises',
        'availableQuestions',
        'searchResults',
        'ancestors',
        'examsModalSet',
      ]),
      filteredContentList() {
        const { role } = this.filters || {};
        if (!this.inSearchMode) {
          return this.contentList;
        }
        return this.searchResults.results.filter(contentNode => {
          let passesFilters = true;
          if (role === 'nonCoach') {
            passesFilters = passesFilters && contentNode.num_coach_contents === 0;
          }
          if (role === 'coach') {
            passesFilters = passesFilters && contentNode.num_coach_contents > 0;
          }
          return passesFilters;
        });
      },
      allExercises() {
        const topics = this.contentList.filter(({ kind }) => kind === ContentNodeKinds.TOPIC);
        const exercises = this.contentList.filter(({ kind }) => kind === ContentNodeKinds.EXERCISE);
        const topicExercises = flatMap(topics, ({ exercises }) => exercises);
        return [...exercises, ...topicExercises];
      },
      addableExercises() {
        return this.allExercises.filter(
          exercise =>
            this.selectedExercises.findIndex(
              selectedExercise => selectedExercise.id === exercise.id
            ) === -1
        );
      },
      selectAllChecked() {
        return this.addableExercises.length === 0;
      },
      selectAllIndeterminate() {
        if (this.selectAllChecked) {
          return false;
        }
        return this.addableExercises.length !== this.allExercises.length;
      },
      questionSources() {
        const questionSources = [];
        for (let i = 0; i < this.examNumberOfQuestions; i++) {
          const questionSourcesIndex = i % this.uniqueSelectedExercises.length;
          if (questionSources[questionSourcesIndex]) {
            questionSources[questionSourcesIndex].number_of_questions += 1;
          } else {
            questionSources.push({
              exercise_id: this.uniqueSelectedExercises[i].id,
              number_of_questions: 1,
              title: this.uniqueSelectedExercises[i].title,
            });
          }
        }
        return orderBy(questionSources, [exercise => exercise.title.toLowerCase()]);
      },
      inSearchMode() {
        return this.pageName === PageNames.EXAM_CREATION_SEARCH;
      },
      searchTerm() {
        return this.$route.params.searchTerm;
      },
      selectAllIsVisible() {
        return !this.inSearchMode && this.pageName !== PageNames.EXAM_CREATION_ROOT;
      },
      viewMoreButtonState() {
        if (!this.inSearchMode) {
          return 'no_more_results';
        }
        if (this.moreResultsState === 'waiting' || this.moreResultsState === 'error') {
          return this.moreResultsState;
        }
        if (!this.numRemainingSearchResults) {
          return 'no_more_results';
        }
        return 'visible';
      },

      titleIsInvalidText() {
        if (this.titleBlurred || this.previewOrSubmissionAttempt) {
          if (this.examTitle === '') {
            return this.$tr('examRequiresTitle');
          }
        }
        return '';
      },
      titleIsInvalid() {
        return Boolean(this.titleIsInvalidText);
      },
      numQuestExceedsSelection() {
        return this.examNumberOfQuestions > this.availableQuestions;
      },
      exercisesAreSelected() {
        return this.selectedExercises.length > 0;
      },
      numQuestIsInvalidText() {
        if (this.numQuestBlurred || this.previewOrSubmissionAttempt) {
          if (this.examNumberOfQuestions === '') {
            return this.$tr('numQuestionsBetween');
          }
          if (this.examNumberOfQuestions < 1 || this.examNumberOfQuestions > 50) {
            return this.$tr('numQuestionsBetween');
          }
          if (!Number.isInteger(this.examNumberOfQuestions)) {
            return this.$tr('numQuestionsBetween');
          }
          if (this.exercisesAreSelected && this.numQuestExceedsSelection) {
            return this.$tr('numQuestionsExceed', {
              inputNumQuestions: this.examNumberOfQuestions,
              maxQuestionsFromSelection: this.availableQuestions,
            });
          }
        }
        return '';
      },
      numQuestIsInvalid() {
        return Boolean(this.numQuestIsInvalidText);
      },
      selectionIsInvalidText() {
        if (this.selectionMade || this.previewOrSubmissionAttempt) {
          if (!this.exercisesAreSelected) {
            return this.$tr('noneSelected');
          }
        }
        return '';
      },
      selectionIsInvalid() {
        return Boolean(this.selectionIsInvalidText);
      },
      formIsInvalidText() {
        if (this.titleIsInvalid) {
          return this.titleIsInvalidText;
        }
        if (this.numQuestIsInvalid) {
          return this.numQuestIsInvalidText;
        }
        if (this.selectionIsInvalid) {
          return this.selectionIsInvalidText;
        }
        return '';
      },
      formIsInvalid() {
        return Boolean(this.formIsInvalidText);
      },
      uniqueSelectedExercises() {
        return uniqBy(this.selectedExercises, 'content_id');
      },
      showCreateExamPreview() {
        return this.examsModalSet === ExamModals.PREVIEW_NEW_EXAM;
      },
      channelsLink() {
        return {
          name: PageNames.EXAM_CREATION_ROOT,
          params: {
            classId: this.classId,
          },
        };
      },
      topicTitle() {
        if (!this.ancestors.length) {
          return '';
        }
        return this.ancestors[this.ancestors.length - 1].title;
      },
      topicDescription() {
        if (!this.ancestors.length) {
          return '';
        }
        return this.ancestors[this.ancestors.length - 1].description;
      },
    },
    watch: {
      filters(newVal) {
        this.$router.push({
          query: { ...this.$route.query, ...pickBy(newVal) },
        });
      },
    },
    created() {
      this.examTitle = this.title;
      this.examNumberOfQuestions = this.numberOfQuestions;
      this.examSeed = this.seed || this.generateRandomSeed();
      this.$watch('examTitle', () => this.setTitle(this.examTitle));
      this.$watch('examNumberOfQuestions', () =>
        this.setNumberOfQuestions(this.examNumberOfQuestions)
      );
      this.$watch('examSeed', () => this.setSeed(this.examSeed));
    },
    methods: {
      ...mapActions(['createSnackbar']),
      ...mapActions('examCreation', [
        'addToSelectedExercises',
        'removeFromSelectedExercises',
        'setSelectedExercises',
        'fetchAdditionalSearchResults',
        'createExamAndRoute',
      ]),
      ...mapMutations('examCreation', {
        setExamsModal: 'SET_EXAMS_MODAL',
        setTitle: 'SET_TITLE',
        setNumberOfQuestions: 'SET_NUMBER_OF_QUESTIONS',
        setSeed: 'SET_SEED',
      }),
      contentLink(content) {
        if (content.kind === ContentNodeKinds.TOPIC || content.kind === ContentNodeKinds.CHANNEL) {
          return {
            name: PageNames.EXAM_CREATION_TOPIC,
            params: {
              classId: this.classId,
              topicId: content.id,
            },
          };
        }
        const { query } = this.$route;
        return {
          name: PageNames.EXAM_CREATION_PREVIEW,
          params: {
            classId: this.classId,
            contentId: content.id,
          },
          query: {
            ...query,
            ...pickBy({
              searchTerm: this.$route.params.searchTerm,
            }),
          },
        };
      },
      contentHasCheckbox() {
        return this.pageName !== PageNames.EXAM_CREATION_ROOT;
      },
      contentIsSelected(content) {
        if (content.kind === ContentNodeKinds.TOPIC) {
          return content.exercises.every(
            exercise =>
              this.selectedExercises.findIndex(
                selectedExercise => selectedExercise.id === exercise.id
              ) !== -1
          );
        } else {
          return (
            this.selectedExercises.findIndex(
              selectedExercise => selectedExercise.id === content.id
            ) !== -1
          );
        }
      },
      contentIsIndeterminate(content) {
        if (content.kind === ContentNodeKinds.TOPIC) {
          const everyExerciseSelected = content.exercises.every(
            exercise =>
              this.selectedExercises.findIndex(
                selectedExercise => selectedExercise.id === exercise.id
              ) !== -1
          );
          if (everyExerciseSelected) {
            return false;
          }
          const someExerciseSelected = content.exercises.some(
            exercise =>
              this.selectedExercises.findIndex(
                selectedExercise => selectedExercise.id === exercise.id
              ) !== -1
          );
          return someExerciseSelected;
        }
        return false;
      },
      selectionMetadata(content) {
        if (content.kind === ContentNodeKinds.TOPIC) {
          const count = content.exercises.filter(
            exercise =>
              this.selectedExercises.findIndex(
                selectedExercise => selectedExercise.id === exercise.id
              ) !== -1
          ).length;
          if (count === 0) {
            return '';
          }
          const total = content.exercises.length;
          return this.$tr('selectionInformation', { count, total });
        }
        return '';
      },
      toggleTopicInWorkingResources(isChecked) {
        if (isChecked) {
          this.addToSelectedExercises(this.addableExercises);
          this.createSnackbar({
            text: this.$tr('added', { item: this.topicTitle }),
            autoDismiss: true,
          });
        } else {
          this.removeFromSelectedExercises(this.allExercises);
          this.createSnackbar({
            text: this.$tr('removed', { item: this.topicTitle }),
            autoDismiss: true,
          });
        }
      },
      toggleSelected({ checked, contentId }) {
        let exercises;
        const contentNode = this.contentList.find(item => item.id === contentId);
        const isTopic = contentNode.kind === ContentNodeKinds.TOPIC;
        if (checked && isTopic) {
          exercises = contentNode.exercises;
          this.addToSelectedExercises(exercises);
          this.createSnackbar({
            text: this.$tr('added', { item: contentNode.title }),
            autoDismiss: true,
          });
        } else if (checked && !isTopic) {
          exercises = [contentNode];
          this.addToSelectedExercises(exercises);
          this.createSnackbar({
            text: this.$tr('added', { item: contentNode.title }),
            autoDismiss: true,
          });
        } else if (!checked && isTopic) {
          exercises = contentNode.exercises;
          this.removeFromSelectedExercises(exercises);
          this.createSnackbar({
            text: this.$tr('removed', { item: contentNode.title }),
            autoDismiss: true,
          });
        } else if (!checked && !isTopic) {
          exercises = [contentNode];
          this.removeFromSelectedExercises(exercises);
          this.createSnackbar({
            text: this.$tr('removed', { item: contentNode.title }),
            autoDismiss: true,
          });
        }
      },
      handleMoreResults() {
        this.moreResultsState = 'waiting';
        this.fetchAdditionalSearchResults({
          searchTerm: this.searchTerm,
          kind: this.filters.kind,
          channelId: this.filters.channel,
          currentResults: this.searchResults.results,
        })
          .then(() => {
            this.moreResultsState = null;
          })
          .catch(() => {
            this.moreResultsState = 'error';
          });
      },
      handleExitSearch() {
        const lastId = this.$route.query.last_id;
        if (lastId) {
          this.$router.push({
            name: PageNames.EXAM_CREATION_TOPIC,
            params: {
              classId: this.classId,
              topicId: lastId,
            },
          });
        } else {
          this.$router.push({
            name: PageNames.EXAM_CREATION_ROOT,
            params: {
              classId: this.classId,
            },
          });
        }
      },
      continueProcess() {
        this.previewOrSubmissionAttempt = true;
        if (this.formIsInvalid) {
          this.focusOnInvalidField();
        } else {
          this.setExamsModal(ExamModals.PREVIEW_NEW_EXAM);
        }
      },
      goBack() {
        this.setExamsModal(null);
      },
      finish() {
        this.previewOrSubmissionAttempt = true;
        if (this.formIsInvalid) {
          this.focusOnInvalidField();
        } else {
          this.submitting = true;
          const dummyChannelId = this.channels[0].id;
          const exam = {
            collection: this.classId,
            channel_id: dummyChannelId,
            title: this.examTitle,
            question_count: this.examNumberOfQuestions,
            question_sources: this.questionSources,
            seed: this.examSeed,
            assignments: [{ collection: this.classId }],
          };
          this.createExamAndRoute(exam);
        }
      },
      focusOnInvalidField() {
        if (this.titleIsInvalid) {
          this.$refs.title.focus();
        } else if (this.numQuestIsInvalid) {
          this.$refs.numQuest.focus();
        }
      },
      generateRandomSeed() {
        return random(1000);
      },
      randomize() {
        this.examSeed = this.generateRandomSeed();
        this.setSelectedExercises(shuffle(this.selectedExercises));
      },
      handleSearchTerm(searchTerm) {
        const lastId = this.$route.query.last_id || this.$route.params.topicId;
        this.$router.push({
          name: PageNames.EXAM_CREATION_SEARCH,
          params: {
            searchTerm,
          },
          query: {
            last_id: lastId,
          },
        });
      },
      topicsLink(topicId) {
        return {
          name: PageNames.EXAM_CREATION_TOPIC,
          params: {
            classId: this.classId,
            topicId,
          },
        };
      },
    },
  };

</script>


<style lang="scss" scoped>

  .search-box {
    display: inline-block;
    vertical-align: middle;
  }

  .buttons-container {
    text-align: right;
    button {
      margin: 0 0 0 16px;
    }
  }

</style><|MERGE_RESOLUTION|>--- conflicted
+++ resolved
@@ -167,13 +167,8 @@
     },
     mixins: [responsiveWindow],
     $trs: {
-<<<<<<< HEAD
-      createNewExam: 'Create new exam',
-      chooseExercises: 'Select exercises',
-=======
       createNewExam: 'Create new quiz',
       chooseExercises: 'Select topics or exercises',
->>>>>>> 46d6590b
       title: 'Title',
       numQuestions: 'Number of questions',
       examRequiresTitle: 'This field is required',
