<template>

  <CoreBase
    :immersivePage="true"
    immersivePageIcon="close"
    :immersivePagePrimary="false"
    :immersivePageRoute="{ name: 'PLAN_LESSONS_ROOT' }"
    :appBarTitle="coachString('createLessonAction')"
    :authorized="true"
    authorizedRole="adminOrCoach"
    :pageTitle="coachString('createLessonAction')"
    :marginBottom="72"
  >
    <KPageContainer>
      <AssignmentDetailsModal
        ref="detailsModal"
        assignmentType="new_lesson"
        :modalTitleErrorMessage="coachString('duplicateLessonTitleErrorTitle')"
        :submitErrorMessage="coachString('saveLessonError')"
        :initialDescription="''"
        :initialTitle="''"
        :initialSelectedCollectionIds="[classId]"
        :initialAdHocLearners="[]"
        :classId="classId"
        :groups="groups"
        :disabled="false"
        @submit="createLesson"
        @cancel="() => $router.go(-1)"
      />
    </KPageContainer>
  </CoreBase>

</template>


<script>

<<<<<<< HEAD
=======
  import { crossComponentTranslator } from 'kolibri.utils.i18n';
  import { ERROR_CONSTANTS } from 'kolibri.coreVue.vuex.constants';
  import CatchErrors from 'kolibri.utils.CatchErrors';
>>>>>>> f287108f
  import commonCoreStrings from 'kolibri.coreVue.mixins.commonCoreStrings';
  import AssignmentDetailsModal from '../assignments/AssignmentDetailsModal';
  import commonCoach from '../../common';

  export default {
    name: 'LessonCreationPage',
    components: { AssignmentDetailsModal },
    mixins: [commonCoach, commonCoreStrings],
    computed: {
      classId() {
        return this.$route.params.classId;
      },
    },
    mounted() {
      this.$store.commit('CORE_SET_PAGE_LOADING', false);
    },
    methods: {
      createLesson(payload) {
        this.$store
          .dispatch('lessonsRoot/createLesson', {
            classId: this.classId,
            payload,
          })
          .then(() => {
            this.showSnackbarNotification('lessonCreated');
          })
          .catch(error => {
            const errors = CatchErrors(error, [ERROR_CONSTANTS.UNIQUE]);
            if (errors) {
              this.$refs.detailsModal.handleSubmitTitleFailure();
            } else {
              this.$refs.detailsModal.handleSubmitFailure();
            }
          });
      },
    },
  };

</script>


<style lang="scss" scoped></style><|MERGE_RESOLUTION|>--- conflicted
+++ resolved
@@ -35,12 +35,8 @@
 
 <script>
 
-<<<<<<< HEAD
-=======
-  import { crossComponentTranslator } from 'kolibri.utils.i18n';
   import { ERROR_CONSTANTS } from 'kolibri.coreVue.vuex.constants';
   import CatchErrors from 'kolibri.utils.CatchErrors';
->>>>>>> f287108f
   import commonCoreStrings from 'kolibri.coreVue.mixins.commonCoreStrings';
   import AssignmentDetailsModal from '../assignments/AssignmentDetailsModal';
   import commonCoach from '../../common';
