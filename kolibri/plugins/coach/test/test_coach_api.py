--- conflicted
+++ resolved
@@ -30,11 +30,6 @@
 
     def setUp(self):
         provision_device()
-<<<<<<< HEAD
-        # set the active content database for the duration of the test
-        set_active_content_database(self.the_channel_id)
-=======
->>>>>>> f10c4401
 
     def _reverse_channel_url(self, pattern_name, extra_kwargs={}):
         """Helper method to reverse a URL using the current channel ID"""
@@ -95,11 +90,7 @@
             [{'log_count_complete': 0, 'log_count_total': 1, 'total_progress': 0.5}]
         ])
 
-<<<<<<< HEAD
-    def test_contentreport_time_filtering(self):
-=======
     def test_recentreport_time_filtering(self):
->>>>>>> f10c4401
 
         # set up data for testing time filtering on content node endpoint
         facility = Facility.objects.create(name="MyFac")
@@ -143,15 +134,6 @@
         self.assertEqual(len(response.data), 1)
         self.assertEqual(response.data[0]['pk'], c2c3.pk)
 
-<<<<<<< HEAD
-    def tearDown(self):
-        """
-        clean up files/folders created during the test
-        """
-        # set the active content database to None now that the test is over
-        set_active_content_database(None)
-        super(ContentReportAPITestCase, self).tearDown()
-=======
     def test_recentreport_unique_filtering(self):
 
         # set up data for testing time filtering on content node endpoint
@@ -200,5 +182,4 @@
             'collection_kind': collection_kinds.FACILITY,
             'collection_id': facility.id,
         }))
-        self.assertEqual(len(response.data), 1)
->>>>>>> f10c4401
+        self.assertEqual(len(response.data), 1)