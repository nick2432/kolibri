<template>

  <div>
    <h3 class="progress-percent">
      <i class="progress-saving" v-if="saving">Saving Progress...&nbsp;</i>
      {{ progress }}%
    </h3>
    <div v-el:videowrapper class="videowrapper">
      <video v-el:video class="video-js vjs-default-skin" @seeking="recordProgress" @timeupdate="updateTime">
        <template v-for="video in videoSources">
          <source :src="video.storage_url" :type='"video/" + video.extension'>
        </template>
        <template v-for="track in trackSources">
          <track kind="captions" :src="track.storage_url" :srclang="track.lang" :label="getLangName(track.lang)">
        </template>
      </video>
    </div>

  </div>

</template>


<script>

  const videojs = require('video.js');
  const langcodes = require('./langcodes.json');
  require('./videojs-centerbtns');
  const debounce = require('vue').util.debounce;

  module.exports = {

    props: ['files'],

    data: () => ({
      videoWidth: 0,
      videoHeight: 0,
<<<<<<< HEAD
      dummyTime: 0,
      progressStartingPoint: 0,
      lastUpdateTime: 0,
=======
>>>>>>> 5eaeef2c
    }),

    computed: {
      posterSource() {
        const posterFileExtensions = ['png', 'jpg'];
        const posterArray = this.files.filter(
          (file) => posterFileExtensions.some((ext) => ext === file.extension)
        );
        if (posterArray.length === 0) {
          return '';
        }
        return posterArray[0].storage_url;
      },

      videoSources() {
        const videoFileExtensions = ['mp4', 'webm', 'ogg'];
        return this.files.filter(
          (file) => videoFileExtensions.some((ext) => ext === file.extension)
        );
      },

      trackSources() {
        const trackFileExtensions = ['vtt'];
        return this.files.filter(
          (file) => trackFileExtensions.some((ext) => ext === file.extension)
        );
      },

      aspectRatio() {
        return this.videoWidth / this.videoHeight;
      },

    },

    methods: {
      getLangName(langCode) {
        return langcodes.filter(
            (lang) => lang.code === langCode
        )[0].lang;
      },

      setPlayState(state) {
        this.recordProgress();
        if (state === true) {
          this.videoPlayer.$('.videotoggle').classList.add('videopaused');
          this.videoPlayer.$('.videoreplay').classList.add('display');
          this.videoPlayer.$('.videoforward').classList.add('display');
          this.startTrackingProgress();
        } else {
          this.videoPlayer.$('.videotoggle').classList.remove('videopaused');
          this.videoPlayer.$('.videoreplay').classList.remove('display');
          this.videoPlayer.$('.videoforward').classList.remove('display');
          this.stopTrackingProgress();
        }
      },

      loadedMetaData() {
        this.videoWidth = this.videoPlayer.videoWidth();
        this.videoHeight = this.videoPlayer.videoHeight();
        this.resizeVideo();
<<<<<<< HEAD
        this.initContentSession();
=======
>>>>>>> 5eaeef2c
      },

      resizeVideo() {
        const currentHeight = this.$els.videowrapper.clientHeight;
        const currentWidth = this.$els.videowrapper.clientWidth;
        const calcWidth = this.aspectRatio * currentHeight;
        if (currentWidth < calcWidth) {
          this.videoPlayer.height(currentWidth / this.aspectRatio);
          this.videoPlayer.width(currentWidth);
        } else {
          this.videoPlayer.width(calcWidth);
          this.videoPlayer.height(currentHeight);
        }
      },

      debouncedResizeVideo() {
        debounce(this.resizeVideo, 300);
      },
<<<<<<< HEAD

      updateTime() {
        this.dummyTime = this.videoPlayer.currentTime();
        if (this.dummyTime - this.lastUpdateTime >= 5000) {
          this.recordProgress();
          this.lastUpdateTime = this.dummyTime;
        }
      },

      recordProgress() {
        this.updateProgress((this.dummyTime
          - this.progressStartingPoint) / Math.floor(this.videoPlayer.duration()));
        this.progressStartingPoint = this.videoPlayer.currentTime();
      },
=======
>>>>>>> 5eaeef2c
    },

    ready() {
      this.videoPlayer = videojs(this.$els.video, {
        inactivityTimeout: 1000,
        controls: true,
        autoplay: false,
        preload: 'auto',
        poster: this.posterSource,
        playbackRates: [0.5, 1.0, 1.25, 1.5, 2.0],
        textTrackDisplay: true,
        ReplayButton: true,
        ForwardButton: true,
        TogglePlayButton: true,
        bigPlayButton: false,
        controlBar: {
          children: [
            { name: 'currentTimeDisplay' },
            { name: 'timeDivider' },
            { name: 'progressControl' },
            { name: 'durationDisplay' },
            { name: 'remainingTimeDisplay' },
            { name: 'muteToggle' },
            { name: 'VolumeBar' },
            { name: 'playbackRateMenuButton' },
            { name: 'captionsButton' },
            { name: 'fullscreenToggle' },
          ],
        },
      },


      () => {
        const centerButtons = this.$els.videowrapper.childNodes[1];
        const toggleButton = centerButtons
          .getElementsByClassName('videotoggle')[0];
        const replayButton = centerButtons
          .getElementsByClassName('videoreplay')[0];
        const forwardButton = centerButtons
          .getElementsByClassName('videoforward')[0];

        videojs(this.$els.video).on('useractive', () => {
          toggleButton.classList.remove('userInactive');
          replayButton.classList.remove('userInactive');
          forwardButton.classList.remove('userInactive');
        });

        videojs(this.$els.video).on('userinactive', () => {
          toggleButton.classList.add('userInactive');
          replayButton.classList.add('userInactive');
          forwardButton.classList.add('userInactive');
        });

        videojs(this.$els.video).on('play', () => {
          this.setPlayState(true);
        });

        videojs(this.$els.video).on('pause', () => {
          this.setPlayState(false);
        });

        videojs(this.$els.video).on('ended', () => {
          this.setPlayState(false);
        });
      });

      this.videoPlayer.on('loadedmetadata', this.loadedMetaData);

      global.addEventListener('resize', this.debouncedResizeVideo);
    },
    beforeDestroy() {
<<<<<<< HEAD
      this.recordProgress();
      this.stopTrackingProgress();
      global.removeEventListener('resize', this.debouncedResizeVideo);
    },
    vuex: {
      actions: require('learn-actions'),
      getters: {
        progress: (state) => state.pageState.logging.summary.display_progress,
        saving: (state) => state.pageState.logging.summary.pending_save,
      },
=======
      global.removeEventListener('resize', this.debouncedResizeVideo);
>>>>>>> 5eaeef2c
    },
  };

</script>


<style lang="stylus">

  // Default videojs stylesheet
  // Unable to reference the videojs using require since videojs doesn't have good webpack support
  @import '../../../../../../node_modules/video.js/dist/video-js.css'

  // Videojs skin customization
  .video-js
    font-size: 1em
    color: #fff
    margin: 0 auto
    .vjs-slider
      background-color: #545454
      background-color: rgba(84, 84, 84, 0.5)
    .vjs-load-progress
      background: lighten(#545454, 25%)
      background: rgba(84, 84, 84, 0.5)
      div
        background: lighten(#545454, 50%)
        background: rgba(84, 84, 84, 0.75)

  .video-js .vjs-control-bar,
  .video-js .vjs-big-play-button,
  .video-js .vjs-menu-button .vjs-menu-content
    background-color: #000
    background-color: rgba(0, 0, 0, 0.7)

   // Custom style
  .videowrapper
    position: relative
    height: 100%
    background-color: #000

  .video-js .vjs-menu
    font-family: 'NotoSans', 'sans-serif'

  .video-js .vjs-current-time
    display: block

  .video-js .vjs-play-progress
    background-color: #996189

  .video-js .userInactive
    visibility: visible
    opacity: 0
    transition: visibility 1s, opacity 1s

  .video-js .videoreplay,
  .video-js .videoforward,
  .video-js .videotoggle
    background-repeat: no-repeat
    background-size: contain
    cursor: pointer
    position: absolute
    top: 50%
    transform: translate(-50%, -50%)

  .video-js .videoreplay,
  .video-js .videoforward
    display: none
    height: 75px
    width: 75px

  .video-js .videoreplay
    background: url('../icons/ic_replay_10_white.svg')
    background-repeat: no-repeat
    background-size: contain
    background-color: rgba(0, 0, 0, 0.3)
    left: calc(50% - 125px)

  .video-js .videoforward
    background: url('../icons/ic_forward_10_white.svg')
    background-repeat: no-repeat
    background-size: contain
    background-color: rgba(0, 0, 0, 0.3)
    left: calc(50% + 125px)

  .video-js .videotoggle
    background: url('../icons/ic_play_circle_outline_white.svg')
    background-repeat: no-repeat
    background-size: contain
    background-color: rgba(0, 0, 0, 0.3)
    left: 50%
    height: 125px
    width: 125px

  .video-js .videopaused
    background: url('../icons/ic_pause_circle_outline_white.svg')
    background-repeat: no-repeat
    background-size: contain
    background-color: rgba(0, 0, 0, 0.3)

  .video-js .display,
  .video-js .display
    display: block
<<<<<<< HEAD

  .progress-percent
    text-align:right
    .progress-saving
      font-size:10pt
=======
>>>>>>> 5eaeef2c

</style><|MERGE_RESOLUTION|>--- conflicted
+++ resolved
@@ -35,12 +35,9 @@
     data: () => ({
       videoWidth: 0,
       videoHeight: 0,
-<<<<<<< HEAD
       dummyTime: 0,
       progressStartingPoint: 0,
       lastUpdateTime: 0,
-=======
->>>>>>> 5eaeef2c
     }),
 
     computed: {
@@ -101,10 +98,7 @@
         this.videoWidth = this.videoPlayer.videoWidth();
         this.videoHeight = this.videoPlayer.videoHeight();
         this.resizeVideo();
-<<<<<<< HEAD
         this.initContentSession();
-=======
->>>>>>> 5eaeef2c
       },
 
       resizeVideo() {
@@ -123,7 +117,6 @@
       debouncedResizeVideo() {
         debounce(this.resizeVideo, 300);
       },
-<<<<<<< HEAD
 
       updateTime() {
         this.dummyTime = this.videoPlayer.currentTime();
@@ -138,8 +131,6 @@
           - this.progressStartingPoint) / Math.floor(this.videoPlayer.duration()));
         this.progressStartingPoint = this.videoPlayer.currentTime();
       },
-=======
->>>>>>> 5eaeef2c
     },
 
     ready() {
@@ -211,7 +202,6 @@
       global.addEventListener('resize', this.debouncedResizeVideo);
     },
     beforeDestroy() {
-<<<<<<< HEAD
       this.recordProgress();
       this.stopTrackingProgress();
       global.removeEventListener('resize', this.debouncedResizeVideo);
@@ -222,9 +212,7 @@
         progress: (state) => state.pageState.logging.summary.display_progress,
         saving: (state) => state.pageState.logging.summary.pending_save,
       },
-=======
       global.removeEventListener('resize', this.debouncedResizeVideo);
->>>>>>> 5eaeef2c
     },
   };
 
@@ -326,13 +314,10 @@
   .video-js .display,
   .video-js .display
     display: block
-<<<<<<< HEAD
 
   .progress-percent
     text-align:right
     .progress-saving
       font-size:10pt
-=======
->>>>>>> 5eaeef2c
 
 </style>