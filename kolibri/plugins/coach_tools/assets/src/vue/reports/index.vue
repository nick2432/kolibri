<template>

  <div>
    <!--USER BREADCRUMBS-->
    <breadcrumbs :list="userBreadcrumbs"/>

    <!--TABS-->
    <all-recent-tabs
      :recentViewLink="recentViewLink"
      :allViewLink="allViewLink"
      :isRecentView="isRecentView"/>


    <div class="tabcontents">
      <div class="top-section">
        <!--CONTENT BREADCRUMBS-->
        <breadcrumbs :list="contentBreadcrumbs"/>

        <!--HEADER SECTION-->
        <report-header
          :contentKind="pageState.content_scope_summary.kind"
          :contentTitle="pageState.content_scope_summary.title"
          :userFullName="pageState.user_scope_summary.full_name"/>

        <!--SUMMARY SECTION-->
        <summary-section
          :kind="pageState.content_scope_summary.kind"
          :exerciseCount="exerciseCount"
          :exerciseProgress="exerciseProgress"
          :contentCount="contentCount"
          :contentProgress="contentProgress"
          :lastActive="pageState.content_scope_summary.last_active"
          :singleUser="isSingleUser"
          :userCount="userCount"
          :completionCount="completionCount"
          :isRecentView="isRecentView"/>
      </div>

      <!-- TABLE SECTION -->
      <div v-if="!isSingleUser || !isSingleItem" class="table-section">
        <!--VIEW-BY SWITCH-->
        <view-by-switch
          v-if="!isRecentView"
          :isContent="isViewByContent"
          :vlink="viewByLink"
          :disabled="isSingleUser || isSingleItem"/>

        <!--TABLE SECTION-->
        <table class="data-table">
          <thead>
            <tr>
              <th is="header-cell"
                :text="$tr('name')"
                :column="Constants.TableColumns.NAME"
                class="name-col"
              ></th>
              <th is="header-cell"
                :text="$tr('avg-exercise-progress')"
                :column="Constants.TableColumns.EXERCISE"
                class="progress-col"
              ></th>
              <th is="header-cell"
                :text="$tr('avg-content-progress')"
                :column="Constants.TableColumns.CONTENT"
                class="progress-col"
              ></th>
              <th is="header-cell"
                v-if="!isRecentView"
                :text="$tr('last-activity')"
                :column="Constants.TableColumns.DATE"
                class="date-col"
              ></th>
            </tr>
          </thead>
          <tbody is="transition-group" name="item">
            <tr v-for="row in dataTable" :key="row.id">
              <th scope="row" class="name-col">
                <item-cell
                  :kind="row.kind"
                  :title="row.title"
                  :id="row.id"
                  :parent="row.parent"
                  :exerciseCount="row.exerciseCount"
<<<<<<< HEAD
                  :contentCount="row.contentCount"
                ></item-cell>
              </th>
              <td class="progress-col">
                <progress-cell :num="row.exerciseProgress" :isExercise="true"></progress-cell>
              </td>
              <td class="progress-col">
                <progress-cell :num="row.contentProgress" :isExercise="false"></progress-cell>
=======
                  :contentCount="row.contentCount"/>
              </th>
              <td class="progress-col">
                <progress-cell :num="row.exerciseProgress" :isExercise="true"/>
              </td>
              <td class="progress-col">
                <progress-cell :num="row.contentProgress" :isExercise="false"/>
>>>>>>> 69d6c3ff
              </td>
              <td class="date-col" v-if="!isRecentView">
                <date-cell :date="row.lastActive"/>
              </td>
            </tr>
          </tbody>
        </table>
      </div>

    </div>
  </div>

</template>


<script>

  const Constants = require('../../state/constants');
  const getters = require('../../state/getters');
  const coreGetters = require('kolibri.coreVue.vuex.getters');
  const genLink = require('./genLink');
  const logging = require('kolibri.lib.logging');

  module.exports = {
    $trNameSpace: 'report-page',
    $trs: {
      'name': 'Name',
      'avg-exercise-progress': 'Avg. Exercise Progress',
      'avg-content-progress': 'Avg. Content Progress',
      'last-activity': 'Last Activity',
      'all-learners': 'All Learners ({0, number, integer})',
    },
    components: {
      'breadcrumbs': require('./breadcrumbs'),
      'all-recent-tabs': require('./all-recent-tabs'),
      'report-header': require('./report-header'),
      'summary-section': require('./summary-section'),
      'view-by-switch': require('./view-by-switch'),
      'header-cell': require('./header-cell'),
      'user-cell': require('./data-cells/user-cell'),
      'date-cell': require('./data-cells/date-cell'),
      'progress-cell': require('./data-cells/progress-cell'),
      'item-cell': require('./data-cells/item-cell'),
    },
    computed: {
      Constants() {
        return Constants; // allow constants to be accessed inside templates
      },
      isViewByContent() {
        return this.pageState.view_by_content_or_learners === Constants.ViewBy.CONTENT;
      },
      isRecentView() {
        return this.pageState.all_or_recent === Constants.AllOrRecent.RECENT;
      },
      isSingleUser() {
        return this.pageState.user_scope === Constants.UserScopes.USER;
      },
      isSingleItem() {
        return this.pageState.content_scope === Constants.ContentScopes.CONTENT;
      },
      userBreadcrumbs() {
        if (this.pageState.user_scope === Constants.UserScopes.FACILITY) {
          return [{ title: this.$tr('all-learners', [this.userCount]) }];
        } else if (this.pageState.user_scope === Constants.UserScopes.USER) {
          const FACILITY_ID = '1'; // TODO - facility ID should not be hard-coded.
          return [
            {
              title: 'All Learners',
              vlink: genLink(this.pageState, {
                user_scope: Constants.UserScopes.FACILITY,
                user_scope_id: FACILITY_ID,
              }),
            },
            { title: this.pageState.user_scope_summary.full_name },
          ];
        }
        logging.error(`Unhandled user_scope: '${this.pageState.user_scope}'`);
        return [];
      },
      contentBreadcrumbs() {
        const list = this.pageState.content_scope_summary.ancestors.map((item, index) => ({
          title: item.title,
          vlink: genLink(this.pageState, {
            content_scope: index ? Constants.ContentScopes.TOPIC : Constants.ContentScopes.ROOT,
            content_scope_id: item.pk,
          }),
        }));
        list.push({ title: this.pageState.content_scope_summary.title });
        return list;
      },
      recentViewLink() {
        return genLink(this.pageState, {
          all_or_recent: Constants.AllOrRecent.RECENT,
          content_scope: Constants.ContentScopes.ROOT, // recent view only applies to root
          content_scope_id: this.currentChannel.root_id,
          view_by_content_or_learners: Constants.ViewBy.CONTENT,
        });
      },
      allViewLink() {
        return genLink(this.pageState, { all_or_recent: Constants.AllOrRecent.ALL });
      },
      viewByLink() {
        // target of the link is the opposite of the current view
        const view = this.isViewByContent ? Constants.ViewBy.LEARNERS : Constants.ViewBy.CONTENT;
        return genLink(this.pageState, { view_by_content_or_learners: view });
      },
    },
    vuex: {
      getters: {
        pageState: state => state.pageState,
        exerciseCount: getters.exerciseCount,
        exerciseProgress: getters.exerciseProgress,
        contentCount: getters.contentCount,
        contentProgress: getters.contentProgress,
        dataTable: getters.dataTable,
        userCount: getters.userCount,
        completionCount: getters.completionCount,
        currentChannel: coreGetters.getCurrentChannelObject,
      },
    },
  };

</script>


<style lang="stylus" scoped>

  @require '~kolibri.styles.coreTheme'
  @require './reports.styl'

  .data-table
    width: 100%
    font-size: smaller
    border-spacing: 0

    td, th
      padding: $col-padding

    .name-col
      text-align: left

    .progress-col
      text-align: center
      width: $progress-col-width

    .date-col
      text-align: center
      width: $date-col-width

  .item-move
    transition: transform 0.5s cubic-bezier(0.55, 0, 0.1, 1)

  .top-section,
  .table-section
    background-color: $core-bg-light
    margin-top: 1em
    margin-bottom: 1em
    padding: 1em

</style><|MERGE_RESOLUTION|>--- conflicted
+++ resolved
@@ -81,24 +81,14 @@
                   :id="row.id"
                   :parent="row.parent"
                   :exerciseCount="row.exerciseCount"
-<<<<<<< HEAD
                   :contentCount="row.contentCount"
-                ></item-cell>
-              </th>
-              <td class="progress-col">
-                <progress-cell :num="row.exerciseProgress" :isExercise="true"></progress-cell>
-              </td>
-              <td class="progress-col">
-                <progress-cell :num="row.contentProgress" :isExercise="false"></progress-cell>
-=======
-                  :contentCount="row.contentCount"/>
+                />
               </th>
               <td class="progress-col">
                 <progress-cell :num="row.exerciseProgress" :isExercise="true"/>
               </td>
               <td class="progress-col">
                 <progress-cell :num="row.contentProgress" :isExercise="false"/>
->>>>>>> 69d6c3ff
               </td>
               <td class="date-col" v-if="!isRecentView">
                 <date-cell :date="row.lastActive"/>
