--- conflicted
+++ resolved
@@ -28,12 +28,8 @@
             <KIconButton
               v-if="outline && outline.length > 0"
               class="controls"
-<<<<<<< HEAD
-              :ariaLabel="coreString('menu')"
-=======
               :ariaLabel="coreString('bookmarksLabel')"
               :tooltip="coreString('bookmarksLabel')"
->>>>>>> 86e9943c
               aria-controls="sidebar-container"
               icon="menu"
               @click="toggleSideBar"
@@ -81,10 +77,7 @@
           />
         </KGridItem>
         <KGridItem
-<<<<<<< HEAD
-=======
           ref="pdfContainer"
->>>>>>> 86e9943c
           :layout8="{ span: showSideBar ? 6 : 8 }"
           :layout12="{ span: showSideBar ? 9 : 12 }"
         >
@@ -93,11 +86,7 @@
             :items="pdfPages"
             :itemHeight="itemHeight"
             :emitUpdate="true"
-<<<<<<< HEAD
-            :style="{ height: `${elementHeight}px` }"
-=======
             :style="{ height: `${elementHeight - 40}px` }"
->>>>>>> 86e9943c
             class="pdf-container"
             keyField="index"
             @update="handleUpdate"
@@ -142,13 +131,6 @@
   import PdfPage from './PdfPage';
   import SideBar from './SideBar';
 
-<<<<<<< HEAD
-  // Source from which PDFJS loads its service worker, this is based on the __publicPath
-  // global that is defined in the Kolibri webpack pipeline, and the additional entry in the PDF
-  // renderer's own webpack config
-  PDFJSLib.GlobalWorkerOptions.workerSrc = __webpack_public_path__ + `pdfJSWorker-${__version}.js`;
-=======
->>>>>>> 86e9943c
   // How often should we respond to changes in scrolling to render new pages?
   const renderDebounceTime = 300;
   const scaleIncrement = 0.25;
@@ -322,14 +304,8 @@
           const viewPort = firstPage.getViewport({ scale: 1 });
           this.firstPageHeight = viewPort.height;
           this.firstPageWidth = viewPort.width;
-<<<<<<< HEAD
-
-          const screenSizeMultiplier = this.windowIsLarge ? 1.25 : this.windowIsSmall ? 1 : 1.125;
-          this.scale = this.elementWidth / (this.firstPageWidth * screenSizeMultiplier);
-=======
           this.scale = this.elementWidth / (this.firstPageWidth * this.screenSizeMultiplier);
 
->>>>>>> 86e9943c
           // Set the firstPageToRender into the pdfPages object so that we do not refetch the page
           // from PDFJS when we do our initial render
           // splice so changes are detected
@@ -340,11 +316,7 @@
           });
           pdfDocument.getOutline().then(outline => {
             this.outline = outline;
-<<<<<<< HEAD
-            this.showSideBar = outline && outline.length > 0; // Remove if other tabs are already implemented
-=======
             this.showSideBar = outline && outline.length > 0 && this.windowIsLarge; // Remove if other tabs are already implemented
->>>>>>> 86e9943c
           });
         });
       });
@@ -521,75 +493,6 @@
        * - https://github.com/mozilla/pdf.js/blob/v2.14.305/web/pdf_link_service.js#L176
        * - https://github.com/mozilla/pdf.js/blob/v2.14.305/web/base_viewer.js#L1175
        */
-<<<<<<< HEAD
-      async goToDestination(dest) {
-        if (!this.pdfDocument) {
-          return;
-        }
-        let explicitDest;
-        if (typeof dest === 'string') {
-          explicitDest = await this.pdfDocument.getDestination(dest);
-        } else {
-          explicitDest = await dest;
-        }
-        if (!Array.isArray(explicitDest)) {
-          console.error('Error getting destination');
-          return;
-        }
-
-        const pageNumber = await this.getDestinationPageNumber(explicitDest);
-        if (!pageNumber || pageNumber < 1 || pageNumber > this.pagesCount) {
-          console.error('Invalid destination page');
-          return;
-        }
-
-        let position = (pageNumber - 1) / this.totalPages; // relative page position
-
-        // add relative y offset of the destination on the page
-        if (explicitDest[1].name === 'XYZ') {
-          // XYZ is a dest name value from pdfjs
-          const y = this.firstPageHeight - explicitDest[3];
-          const relativeYPage = y / this.firstPageHeight;
-          // This isnt taking into account the padding between pages
-          // but it gives it a good little space
-          position += relativeYPage * (1 / this.totalPages);
-        }
-
-        this.scrollTo(position);
-      },
-      async focusDestPage(dest, event) {
-        if (!this.pdfDocument) {
-          return;
-        }
-        let explicitDest;
-        if (typeof dest === 'string') {
-          explicitDest = await this.pdfDocument.getDestination(dest);
-        } else {
-          explicitDest = await dest;
-        }
-        if (!Array.isArray(explicitDest)) {
-          console.error('Error getting destination');
-          return;
-        }
-
-        const pageNumber = await this.getDestinationPageNumber(explicitDest);
-        if (!pageNumber || pageNumber < 1 || pageNumber > this.pagesCount) {
-          console.error('Invalid destination page');
-          return;
-        }
-        const isFocused = this.focusPage(pageNumber, event.target);
-        if (!isFocused) {
-          let position = (pageNumber - 1) / this.totalPages;
-          this.scrollTo(position); // scroll to page so the virtual list can render it
-          const onPageRendered = e => {
-            if (e.pageNumber === pageNumber) {
-              this.focusPage(pageNumber, event.target);
-              this.eventBus.off('pageRendered', onPageRendered);
-            }
-          };
-          this.eventBus.on('pageRendered', onPageRendered);
-        }
-=======
       goToDestination(dest) {
         if (!this.pdfDocument) {
           return;
@@ -662,7 +565,6 @@
             });
           }
         );
->>>>>>> 86e9943c
       },
       /**
        * Focus a given pdf page and return true if the page was already rendered
@@ -681,14 +583,10 @@
               bookmark.focus();
             }
           };
-<<<<<<< HEAD
-          window.addEventListener('keydown', backToBookmark);
-=======
           setTimeout(() => {
             // Timeout to avoid catching the keydown event that triggered this.focusPage
             window.addEventListener('keydown', backToBookmark);
           }, 0);
->>>>>>> 86e9943c
           return true;
         }
         return false;
@@ -698,24 +596,6 @@
        * Adaptation of the original function from pdf.js:
        * - https://github.com/mozilla/pdf.js/blob/v2.14.305/web/pdf_link_service.js#L181
        */
-<<<<<<< HEAD
-      async getDestinationPageNumber(explicitDest) {
-        try {
-          const destRef = explicitDest[0];
-          if (typeof destRef === 'object' && destRef !== null) {
-            const pageIndex = await this.pdfDocument.getPageIndex(destRef);
-            return pageIndex + 1;
-          }
-          if (Number.isInteger(destRef)) {
-            return destRef + 1;
-          }
-          console.error('Invalid destination reference');
-          return null;
-        } catch (e) {
-          console.error('Error getting destination page number', e);
-          return null;
-        }
-=======
       getDestinationPageNumber(explicitDest) {
         return new Promise(resolve => {
           const destRef = explicitDest[0];
@@ -736,7 +616,6 @@
           console.error('Invalid destination reference');
           resolve();
         });
->>>>>>> 86e9943c
       },
     },
     $trs: {
