<template>

  <div>

    <h1 class="visuallyhidden">{{ $tr('recommended') }}</h1>

    <template v-if="popular.length">
      <content-card-group-header
        :header="$tr('popularSectionHeader')"
        :viewMorePageLink="popularPageLink"
        :showViewMore="popular.length > trimmedPopular.length"
      />
      <content-card-group-grid
        v-if="isMobile"
        :genContentLink="genContentLink"
        :contents="trimmedPopular"
        :showContentKindFilter="false"
      />
      <content-card-group-carousel
        v-else
        :genContentLink="genContentLink"
        :contents="trimmedPopular"
      />
    </template>

    <template v-if="nextSteps.length">
      <content-card-group-header
        :header="$tr('suggestedNextStepsSectionHeader')"
        :viewMorePageLink="nextStepsPageLink"
        :showViewMore="nextSteps.length > trimmedNextSteps.length"
      />
      <content-card-group-grid
        v-if="isMobile"
        :genContentLink="genContentLink"
        :contents="trimmedNextSteps"
        :showContentKindFilter="false"
      />
      <content-card-group-carousel
        v-else
        :genContentLink="genContentLink"
        :contents="trimmedNextSteps"
      />
    </template>

    <template v-if="resume.length">
      <content-card-group-header
        :header="$tr('resumeSectionHeader')"
        :viewMorePageLink="resumePageLink"
        :showViewMore="resume.length > trimmedResume.length"
      />
      <content-card-group-grid
        v-if="isMobile"
        :genContentLink="genContentLink"
        :contents="trimmedResume"
        :showContentKindFilter="false"
      />
      <content-card-group-carousel
        v-else
        :genContentLink="genContentLink"
        :contents="trimmedResume"
      />
    </template>

  </div>

</template>


<script>

  import { mapState, mapGetters } from 'vuex';
  import responsiveWindow from 'kolibri.coreVue.mixins.responsiveWindow';
  import { ContentNodeKinds } from 'kolibri.coreVue.vuex.constants';
  import { PageNames } from '../constants';
  import contentCardGroupCarousel from './content-card-group-carousel';
  import contentCardGroupGrid from './content-card-group-grid';
  import contentCardGroupHeader from './content-card-group-header';

  const mobileCarouselLimit = 3;
  const desktopCarouselLimit = 15;

  export default {
    name: 'recommendedPage',
    $trs: {
      recommended: 'Recommended',
      popularSectionHeader: 'Most popular',
      suggestedNextStepsSectionHeader: 'Next steps',
      resumeSectionHeader: 'Resume',
<<<<<<< HEAD
      featuredSectionHeader: "Featured in '{ channelTitle }'",
      documentTitle: 'Learn',
    },
    metaInfo() {
      return {
        title: this.$tr('documentTitle'),
      };
=======
>>>>>>> 97e6dd3a
    },
    components: {
      contentCardGroupCarousel,
      contentCardGroupGrid,
      contentCardGroupHeader,
    },
    mixins: [responsiveWindow],
    computed: {
      ...mapGetters({
        channels: 'getChannels',
      }),
      ...mapState({
        nextSteps: state => state.pageState.nextSteps,
        popular: state => state.pageState.popular,
        resume: state => state.pageState.resume,
      }),
      isMobile() {
        return this.windowSize.breakpoint <= 1;
      },
      carouselLimit() {
        return this.isMobile ? mobileCarouselLimit : desktopCarouselLimit;
      },
      popularPageLink() {
        return {
          name: PageNames.RECOMMENDED_POPULAR,
        };
      },
      nextStepsPageLink() {
        return {
          name: PageNames.RECOMMENDED_NEXT_STEPS,
        };
      },
      resumePageLink() {
        return {
          name: PageNames.RECOMMENDED_RESUME,
        };
      },
      trimmedPopular() {
        return this.popular.slice(0, this.carouselLimit);
      },
      trimmedNextSteps() {
        return this.nextSteps.slice(0, this.carouselLimit);
      },
      trimmedResume() {
        return this.resume.slice(0, this.carouselLimit);
      },
    },
    methods: {
      genContentLink(id, kind) {
        return {
          name:
            kind === ContentNodeKinds.TOPIC
              ? PageNames.TOPICS_TOPIC
              : PageNames.RECOMMENDED_CONTENT,
          params: { id },
        };
      },
      trimContent(content) {
        return content.slice(0, this.carouselLimit);
      },
      getChannelTitle(channel_id) {
        return this.channels.find(channel => channel.id === channel_id).title;
      },
    },
  };

</script>


<style lang="stylus" scoped></style><|MERGE_RESOLUTION|>--- conflicted
+++ resolved
@@ -86,16 +86,12 @@
       popularSectionHeader: 'Most popular',
       suggestedNextStepsSectionHeader: 'Next steps',
       resumeSectionHeader: 'Resume',
-<<<<<<< HEAD
-      featuredSectionHeader: "Featured in '{ channelTitle }'",
       documentTitle: 'Learn',
     },
     metaInfo() {
       return {
         title: this.$tr('documentTitle'),
       };
-=======
->>>>>>> 97e6dd3a
     },
     components: {
       contentCardGroupCarousel,
