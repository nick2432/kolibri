<template>

  <CoreBase
    :marginBottom="bottomSpaceReserved"
    :showSubNav="topNavIsVisible"
    :authorized="userIsAuthorized"
    authorizedRole="registeredUser"
    v-bind="immersivePageProps"
  >
    <template slot="app-bar-actions">
      <ActionBarSearchBox v-if="showSearch" />
    </template>

    <LearnTopNav slot="sub-nav" />

    <TotalPoints slot="totalPointsMenuItem" />

    <div>
      <Breadcrumbs v-if="pageName !== 'TOPICS_CONTENT'" />
      <component :is="currentPage" v-if="currentPage" />
      <router-view />
    </div>

    <UpdateYourProfileModal
      v-if="profileNeedsUpdate"
      :disabled="demographicInfo === null || !userPluginUrl"
      @cancel="handleCancelUpdateYourProfileModal"
      @submit="handleSubmitUpdateYourProfileModal"
    />


  </CoreBase>

</template>


<script>

  import { mapGetters, mapState } from 'vuex';
  import urls from 'kolibri.urls';
  import { redirectBrowser } from 'kolibri.utils.redirectBrowser';
  import lastItem from 'lodash/last';
  import commonCoreStrings from 'kolibri.coreVue.mixins.commonCoreStrings';
  import responsiveWindowMixin from 'kolibri.coreVue.mixins.responsiveWindowMixin';
  import CoreBase from 'kolibri.coreVue.components.CoreBase';
  import { PageNames, ClassesPageNames } from '../constants';
  import commonLearnStrings from './commonLearnStrings';
  import ChannelsPage from './ChannelsPage';
  import TopicsPage from './TopicsPage';
  import ContentPage from './ContentPage';
  import ContentUnavailablePage from './ContentUnavailablePage';
  import Breadcrumbs from './Breadcrumbs';
  import SearchPage from './SearchPage';
  import ExamPage from './ExamPage';
  import ExamReportViewer from './LearnExamReportViewer';
  import TotalPoints from './TotalPoints';
  import AllClassesPage from './classes/AllClassesPage';
  import ClassAssignmentsPage from './classes/ClassAssignmentsPage';
  import LessonPlaylistPage from './classes/LessonPlaylistPage';
  import LessonResourceViewer from './classes/LessonResourceViewer';
  import ActionBarSearchBox from './ActionBarSearchBox';
  import LearnTopNav from './LearnTopNav';
  import { ASSESSMENT_FOOTER, QUIZ_FOOTER } from './footers.js';
  import UpdateYourProfileModal from './UpdateYourProfileModal';
  import plugin_data from 'plugin_data';

  const pageNameToComponentMap = {
    [PageNames.TOPICS_ROOT]: ChannelsPage,
    [PageNames.TOPICS_CHANNEL]: TopicsPage,
    [PageNames.TOPICS_TOPIC]: TopicsPage,
    [PageNames.TOPICS_CONTENT]: ContentPage,
    [PageNames.CONTENT_UNAVAILABLE]: ContentUnavailablePage,
    [PageNames.SEARCH]: SearchPage,
    [ClassesPageNames.EXAM_VIEWER]: ExamPage,
    [ClassesPageNames.EXAM_REPORT_VIEWER]: ExamReportViewer,
    [ClassesPageNames.ALL_CLASSES]: AllClassesPage,
    [ClassesPageNames.CLASS_ASSIGNMENTS]: ClassAssignmentsPage,
    [ClassesPageNames.LESSON_PLAYLIST]: LessonPlaylistPage,
    [ClassesPageNames.LESSON_RESOURCE_VIEWER]: LessonResourceViewer,
  };

  export default {
    name: 'LearnIndex',
    components: {
      ActionBarSearchBox,
      Breadcrumbs,
      CoreBase,
      LearnTopNav,
      TotalPoints,
      UpdateYourProfileModal,
    },
    mixins: [commonCoreStrings, commonLearnStrings, responsiveWindowMixin],
    data() {
      return {
        lastRoute: null,
        demographicInfo: null,
      };
    },
    computed: {
      ...mapGetters(['isUserLoggedIn', 'canAccessUnassignedContent']),
      ...mapState('lessonPlaylist/resource', {
        lessonContent: 'content',
        currentLesson: 'currentLesson',
      }),
      ...mapState('classAssignments', {
        classroomName: state => state.currentClassroom.name,
      }),
      ...mapState('topicsTree', {
        topicsTreeContent: 'content',
        topicsTreeChannel: 'channel',
      }),
      ...mapState('examReportViewer', ['exam']),
      ...mapState(['pageName']),
      userIsAuthorized() {
        return (
<<<<<<< HEAD
          (plugin_data.allowGuestAccess && this.$store.getters.allowRemoteAccess) ||
=======
          (this.facilityConfig.allow_guest_access && this.$store.getters.allowAccess) ||
>>>>>>> 2735ac77
          this.isUserLoggedIn
        );
      },
      currentPage() {
        return pageNameToComponentMap[this.pageName] || null;
      },
      immersivePageProps() {
        if (this.pageName === ClassesPageNames.EXAM_VIEWER) {
          return {
            appBarTitle: this.classroomName || '',
            immersivePage: true,
            immersivePageRoute: this.$router.getRoute(ClassesPageNames.CLASS_ASSIGNMENTS),
            immersivePagePrimary: true,
            immersivePageIcon: 'close',
          };
        }
        if (this.pageName === ClassesPageNames.LESSON_RESOURCE_VIEWER) {
          return {
            appBarTitle: this.currentLesson.title || '',
            immersivePage: true,
            immersivePageRoute: this.$router.getRoute(ClassesPageNames.LESSON_PLAYLIST),
            immersivePagePrimary: true,
            immersivePageIcon: 'close',
          };
        }
        if (this.pageName === ClassesPageNames.EXAM_REPORT_VIEWER) {
          if (this.exam) {
            return {
              appBarTitle: this.$tr('examReportTitle', {
                examTitle: this.exam.title,
              }),
              immersivePage: true,
              immersivePageRoute: this.$router.getRoute(ClassesPageNames.CLASS_ASSIGNMENTS),
              immersivePagePrimary: false,
              immersivePageIcon: 'close',
            };
          }
        }
        if (this.pageName === PageNames.SEARCH) {
          return {
            appBarTitle: this.coreString('searchLabel'),
            immersivePage: true,
            // Default to the Learn root page if there is no lastRoute to return to.
            immersivePageRoute: this.lastRoute || this.$router.getRoute(PageNames.TOPICS_ROOT),
            immersivePagePrimary: true,
            immersivePageIcon: 'close',
          };
        }

        if (this.pageName === PageNames.TOPICS_CONTENT) {
          let immersivePageRoute = {};
          let appBarTitle;
          const { searchTerm, last } = this.$route.query;
          if (searchTerm) {
            appBarTitle = this.coreString('searchLabel');
            immersivePageRoute = this.$router.getRoute(PageNames.SEARCH, {}, this.$route.query);
          } else if (last) {
            // 'last' should only be route names for Recommended Page and its subpages
            immersivePageRoute = this.$router.getRoute(last);
            const trString = {
              [PageNames.RECOMMENDED_POPULAR]: 'documentTitleForPopular',
              [PageNames.RECOMMENDED_RESUME]: 'documentTitleForResume',
              [PageNames.RECOMMENDED_NEXT_STEPS]: 'documentTitleForNextSteps',
              [PageNames.RECOMMENDED]: 'recommended',
            }[last];
            appBarTitle = this.$tr(trString);
          } else if (this.topicsTreeContent.parent) {
            // Need to guard for parent being non-empty to avoid console errors
            immersivePageRoute = this.$router.getRoute(PageNames.TOPICS_TOPIC, {
              id: this.topicsTreeContent.parent,
            });

            if (this.topicsTreeContent.breadcrumbs.length > 0) {
              appBarTitle = lastItem(this.topicsTreeContent.breadcrumbs).title;
            } else {
              // `breadcrumbs` is empty if the direct parent is the channel, so pull
              // channel info from state.topicsTree.channel
              appBarTitle = this.topicsTreeChannel.title;
            }
          }
          return {
            appBarTitle,
            immersivePage: true,
            immersivePageRoute,
            immersivePagePrimary: true,
            immersivePageIcon: 'close',
          };
        }

        return {
          appBarTitle: this.learnString('learnLabel'),
          immersivePage: false,
        };
      },
      showSearch() {
        return this.pageName !== PageNames.SEARCH && this.canAccessUnassignedContent;
      },
      topNavIsVisible() {
        return (
          this.pageName !== PageNames.CONTENT_UNAVAILABLE &&
          this.pageName !== PageNames.SEARCH &&
          !this.immersivePageProps.immersivePage
        );
      },
      bottomSpaceReserved() {
        if (this.pageName === ClassesPageNames.EXAM_VIEWER) {
          return QUIZ_FOOTER;
        }
        let content;
        if (
          this.pageName === PageNames.TOPICS_CONTENT ||
          this.pageName === PageNames.RECOMMENDED_CONTENT
        ) {
          content = this.topicsTreeContent;
        } else if (this.pageName === ClassesPageNames.LESSON_RESOURCE_VIEWER) {
          content = this.lessonContent;
        }
        const isAssessment = content && content.assessment;
        // height of .attempts-container in AssessmentWrapper
        return isAssessment ? ASSESSMENT_FOOTER : 0;
      },
      profileNeedsUpdate() {
        return (
          this.demographicInfo &&
          (this.demographicInfo.gender === '' || this.demographicInfo.birth_year === '')
        );
      },
      userPluginUrl() {
        return urls['kolibri:kolibri.plugins.user:user'];
      },
    },
    watch: {
      $route: function(newRoute, oldRoute) {
        // Return if the user is leaving or entering the Search page.
        // This ensures we never set this.lastRoute to be any kind of
        // SEARCH route and avoids infinite loops.
        if (newRoute.name === 'SEARCH' || oldRoute.name === 'SEARCH') {
          return;
        }

        // Destructure the oldRoute into an object with 3 specific properties.
        // Setting this.lastRoute = oldRoute causes issues for some reason.
        this.lastRoute = {
          name: oldRoute.name,
          query: oldRoute.query,
          params: oldRoute.params,
        };
      },
    },
    mounted() {
      if (this.isUserLoggedIn) {
        this.getDemographicInfo();
      }
    },
    methods: {
      getDemographicInfo() {
        return this.$store
          .dispatch('getDemographicInfo')
          .then(info => {
            this.demographicInfo = { ...info };
          })
          .catch(() => {});
      },
      handleCancelUpdateYourProfileModal() {
        this.$store.dispatch('deferProfileUpdates', this.demographicInfo);
        this.demographicInfo = null;
      },
      handleSubmitUpdateYourProfileModal() {
        if (this.userPluginUrl) {
          const redirect = () => redirectBrowser(`${this.userPluginUrl()}#/profile/edit`);
          this.$store
            .dispatch('deferProfileUpdates', this.demographicInfo)
            .then(redirect, redirect);
        }
      },
    },
    $trs: {
      examReportTitle: '{examTitle} report',
      recommended: 'Recommended',
      documentTitleForPopular: 'Popular',
      documentTitleForResume: 'Resume',
      documentTitleForNextSteps: 'Next Steps',
    },
  };

</script>


<style lang="scss" scoped>

  @import './learn';

  .content {
    margin: auto;
  }

</style><|MERGE_RESOLUTION|>--- conflicted
+++ resolved
@@ -113,12 +113,7 @@
       ...mapState(['pageName']),
       userIsAuthorized() {
         return (
-<<<<<<< HEAD
-          (plugin_data.allowGuestAccess && this.$store.getters.allowRemoteAccess) ||
-=======
-          (this.facilityConfig.allow_guest_access && this.$store.getters.allowAccess) ||
->>>>>>> 2735ac77
-          this.isUserLoggedIn
+          (plugin_data.allowGuestAccess && this.$store.getters.allowAccess) || this.isUserLoggedIn
         );
       },
       currentPage() {
