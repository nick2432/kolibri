<template>

  <div>

    <page-header :title="content.title">
    </page-header>

    <content-renderer
      v-if="!content.assessment"
      v-show="!searchOpen"
      class="content-renderer"
      @sessionInitialized="setWasIncomplete"
      @startTracking="startTracking"
      @stopTracking="stopTracking"
      @updateProgress="updateProgress"
      :id="content.id"
      :kind="content.kind"
      :files="content.files"
      :contentId="content.content_id"
      :channelId="channelId"
      :available="content.available"
      :extraFields="content.extra_fields"
      :initSession="initSession">
<<<<<<< HEAD
      <icon-button @click="nextContentClicked" v-if="progress >= 1 && showNextBtn" class="next-btn float" :text="$tr('nextContent')" alignment="right">
        <mat-svg v-if="isRtl" class="arrow" category="navigation" name="chevron_right"/>
        <mat-svg v-else class="arrow" category="navigation" name="chevron_left"/>
=======
      <icon-button @click="nextContentClicked" v-if="showNextBtn" class="next-btn right" :text="$tr('nextContent')" alignment="right">
        <mat-svg class="right-arrow" category="navigation" name="chevron_right"/>
>>>>>>> d97ecd62
      </icon-button>
    </content-renderer>

    <assessment-wrapper
      v-else
      v-show="!searchOpen"
      class="content-renderer"
      @sessionInitialized="setWasIncomplete"
      @startTracking="startTracking"
      @stopTracking="stopTracking"
      @updateProgress="updateProgress"
      :id="content.id"
      :kind="content.kind"
      :files="content.files"
      :contentId="content.content_id"
      :channelId="channelId"
      :available="content.available"
      :extraFields="content.extra_fields"
      :initSession="initSession">
<<<<<<< HEAD
      <icon-button @click="nextContentClicked" v-if="progress >= 1 && showNextBtn" class="next-btn float" :text="$tr('nextContent')" alignment="right">
        <mat-svg v-if="isRtl" class="arrow" category="navigation" name="chevron_right"/>
        <mat-svg v-else class="arrow" category="navigation" name="chevron_left"/>
=======
      <icon-button @click="nextContentClicked" v-if="showNextBtn" class="next-btn right" :text="$tr('nextContent')" alignment="right">
        <mat-svg class="right-arrow" category="navigation" name="chevron_right"/>
>>>>>>> d97ecd62
      </icon-button>
    </assessment-wrapper>

    <p v-html="description"></p>


    <div class="metadata">
      <p v-if="content.author">
        {{ $tr('author') }}: {{ content.author }}
      </p>

      <p v-if="content.license" >
        {{ $tr('license') }}: {{ content.license }}

        <template v-if="content.license_description">
          <span ref="licensetooltip">
            <ui-icon icon="info_outline" :ariaLabel="$tr('licenseDescription')" class="license-tooltip"/>
          </span>

          <ui-popover trigger="licensetooltip" class="license-description">
            {{ content.license_description }}
          </ui-popover>
        </template>

      </p>

      <p v-if="content.license_owner">
        {{ $tr('copyrightHolder') }}: {{ content.license_owner }}
      </p>
    </div>

    <download-button v-if="canDownload" :files="content.files" class="download-button"/>

    <content-card-carousel
      v-if="showRecommended"
      :gen-link="genRecLink"
      :header="recommendedText"
      :contents="recommended"/>

    <content-points
      v-if="progress >= 1 && wasIncomplete"
      @close="closeModal"
      :kind="content.next_content.kind"
      :title="content.next_content.title">

      <icon-button slot="nextItemBtn" @click="nextContentClicked" class="next-btn" :text="$tr('nextContent')" alignment="right">
        <mat-svg v-if="isRtl" class="arrow" category="navigation" name="chevron_right"/>
        <mat-svg v-else class="arrow" category="navigation" name="chevron_left"/>
      </icon-button>
    </content-points>

  </div>

</template>


<script>

  import {
    initContentSession as initSessionAction,
    updateProgress as updateProgressAction,
    startTrackingProgress as startTracking,
    stopTrackingProgress as stopTracking,
  } from 'kolibri.coreVue.vuex.actions';
  import { PageNames, PageModes } from '../../constants';
  import { pageMode } from '../../state/getters';
  import { ContentNodeKinds } from 'kolibri.coreVue.vuex.constants';
  import { isSuperuser } from 'kolibri.coreVue.vuex.getters';
  import { updateContentNodeProgress } from '../../state/actions';
  import pageHeader from '../page-header';
  import contentCardCarousel from '../content-card-carousel';
  import contentRenderer from 'kolibri.coreVue.components.contentRenderer';
  import downloadButton from 'kolibri.coreVue.components.downloadButton';
  import iconButton from 'kolibri.coreVue.components.iconButton';
  import assessmentWrapper from '../assessment-wrapper';
  import contentPoints from '../content-points';
  import uiPopover from 'keen-ui/src/UiPopover';
  import uiIcon from 'keen-ui/src/UiIcon';
  import markdownIt from 'markdown-it';
<<<<<<< HEAD
  import Vue from 'kolibri.lib.vue';
=======
>>>>>>> d97ecd62

  export default {
    name: 'learnContent',
    $trs: {
      recommended: 'Recommended',
      nextContent: 'Go to next item',
      author: 'Author',
      license: 'License',
      licenseDescription: 'License description',
      copyrightHolder: 'Copyright holder',
    },
    data: () => ({ wasIncomplete: false }),
    computed: {
      canDownload() {
        if (this.content) {
          return this.content.kind !== ContentNodeKinds.EXERCISE;
        }
        return false;
      },
      description() {
        if (this.content) {
          const md = new markdownIt('zero', { breaks: true });
          return md.render(this.content.description);
        }
      },
      showNextBtn() {
        return this.progress >= 1 && this.content && this.nextContentLink;
      },
      recommendedText() {
        return this.$tr('recommended');
      },
      progress() {
        if (!this.isSuperuser) {
          return this.summaryProgress;
        }
        return this.sessionProgress;
      },
      nextContentLink() {
        const nextContent = this.content.next_content;
        if (nextContent) {
          if (nextContent.kind === 'topic') {
            return {
              name: PageNames.EXPLORE_TOPIC,
              params: { channel_id: this.channelId, id: nextContent.id },
            };
          }
          return {
            name: PageNames.EXPLORE_CONTENT,
            params: { channel_id: this.channelId, id: nextContent.id },
          };
        }
        return null;
      },
      showRecommended() {
        if (this.recommended && this.pageMode === PageModes.LEARN) {
          return true;
        }
        return false;
      },
    },
    components: {
      pageHeader,
      contentCardCarousel,
      contentRenderer,
      downloadButton,
      iconButton,
      assessmentWrapper,
      contentPoints,
      uiPopover,
      uiIcon,
    },
    methods: {
      nextContentClicked() {
        this.$router.push(this.nextContentLink);
      },
      setWasIncomplete() {
        this.wasIncomplete = this.progress < 1;
      },
      initSession() {
        return this.initSessionAction(this.channelId, this.contentId, this.content.kind);
      },
      updateProgress(progressPercent, forceSave = false) {
        const summaryProgress = this.updateProgressAction(progressPercent, forceSave);
        updateContentNodeProgress(this.channelId, this.contentNodeId, summaryProgress);
      },
      closeModal() {
        this.wasIncomplete = false;
      },
      genRecLink(id, kind) {
        if (kind === 'topic') {
          return {
            name: PageNames.EXPLORE_TOPIC,
            params: { channel_id: this.channelId, id },
          };
        }
        return {
          name: PageNames.LEARN_CONTENT,
          params: { channel_id: this.channelId, id },
        };
      },
    },
    beforeDestroy() {
      this.stopTracking();
    },
    vuex: {
      getters: {
        searchOpen: state => state.searchOpen,
        content: state => state.pageState.content,
        contentId: state => state.pageState.content.content_id,
        contentNodeId: state => state.pageState.content.id,
        channelId: state => state.core.channels.currentId,
        pagename: state => state.pageName,
        recommended: state => state.pageState.recommended,
        summaryProgress: state => state.core.logging.summary.progress,
        sessionProgress: state => state.core.logging.session.progress,
        pageMode,
        isSuperuser,
      },
      actions: {
        initSessionAction,
        updateProgressAction,
        startTracking,
        stopTracking,
      },
    },
  };

</script>


<style lang="stylus" scoped>

  @require '~kolibri.styles.definitions'

  .next-btn
    background-color: #4A8DDC
    border: none
    color: $core-bg-light
    &:hover
      &:not(.is-disabled)
        background-color: #336db1

  .next-btn:hover svg
    fill: $core-bg-light

  .float
    float: right

  .arrow
    fill: $core-bg-light

  .arrow:hover
    fill: $core-bg-light

  .metadata
    font-size: smaller

  .download-button
    display: block

  .license-tooltip
    cursor: pointer
    font-size: 1.25em
    color: $core-action-dark

  .license-description
    max-width: 300px
    padding: 1em
    font-size: smaller

</style><|MERGE_RESOLUTION|>--- conflicted
+++ resolved
@@ -21,14 +21,9 @@
       :available="content.available"
       :extraFields="content.extra_fields"
       :initSession="initSession">
-<<<<<<< HEAD
-      <icon-button @click="nextContentClicked" v-if="progress >= 1 && showNextBtn" class="next-btn float" :text="$tr('nextContent')" alignment="right">
+      <icon-button @click="nextContentClicked" v-if="showNextBtn" class="next-btn float" :text="$tr('nextContent')" alignment="right">
         <mat-svg v-if="isRtl" class="arrow" category="navigation" name="chevron_right"/>
         <mat-svg v-else class="arrow" category="navigation" name="chevron_left"/>
-=======
-      <icon-button @click="nextContentClicked" v-if="showNextBtn" class="next-btn right" :text="$tr('nextContent')" alignment="right">
-        <mat-svg class="right-arrow" category="navigation" name="chevron_right"/>
->>>>>>> d97ecd62
       </icon-button>
     </content-renderer>
 
@@ -48,14 +43,9 @@
       :available="content.available"
       :extraFields="content.extra_fields"
       :initSession="initSession">
-<<<<<<< HEAD
-      <icon-button @click="nextContentClicked" v-if="progress >= 1 && showNextBtn" class="next-btn float" :text="$tr('nextContent')" alignment="right">
+      <icon-button @click="nextContentClicked" v-if="showNextBtn" class="next-btn float" :text="$tr('nextContent')" alignment="right">
         <mat-svg v-if="isRtl" class="arrow" category="navigation" name="chevron_right"/>
         <mat-svg v-else class="arrow" category="navigation" name="chevron_left"/>
-=======
-      <icon-button @click="nextContentClicked" v-if="showNextBtn" class="next-btn right" :text="$tr('nextContent')" alignment="right">
-        <mat-svg class="right-arrow" category="navigation" name="chevron_right"/>
->>>>>>> d97ecd62
       </icon-button>
     </assessment-wrapper>
 
@@ -135,10 +125,6 @@
   import uiPopover from 'keen-ui/src/UiPopover';
   import uiIcon from 'keen-ui/src/UiIcon';
   import markdownIt from 'markdown-it';
-<<<<<<< HEAD
-  import Vue from 'kolibri.lib.vue';
-=======
->>>>>>> d97ecd62
 
   export default {
     name: 'learnContent',
