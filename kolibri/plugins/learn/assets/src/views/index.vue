<template>

  <core-base :topLevelPageName="topLevelPageName" :appBarTitle="$tr('learnTitle')">
    <template slot="app-bar-actions">
      <action-bar-search-box v-if="!isWithinSearchPage"/>
    </template>

    <div v-if="tabLinksAreVisible" class="k-navbar-links">
      <k-navbar>
        <k-navbar-link
          type="icon-and-title"
          :title="$tr('recommended')"
          icon="forum"
          :link="recommendedLink"
        />
        <k-navbar-link
          type="icon-and-title"
          :title="$tr('topics')"
          icon="folder"
          :link="channelsLink"
        />
        <k-navbar-link
          name="exam-link"
          v-if="isUserLoggedIn && userHasMemberships"
          type="icon-and-title"
          :title="$tr('exams')"
          icon="assignment_late"
          :link="examsLink"
        />
      </k-navbar>
    </div>

    <div v-if="pointsAreVisible" class="points-wrapper">
      <a class="points-link" href="/user"><total-points/></a>
    </div>

    <div>
      <breadcrumbs/>
      <component :is="currentPage"/>
    </div>

  </core-base>

</template>


<script>

  import store from '../state/store';
  import { PageNames, PageModes, RecommendedPages } from '../constants';
  import { TopLevelPageNames } from 'kolibri.coreVue.vuex.constants';
  import { isUserLoggedIn } from 'kolibri.coreVue.vuex.getters';
  import responsiveWindow from 'kolibri.coreVue.mixins.responsiveWindow';
  import channelsPage from './channels-page';
  import topicsPage from './topics-page';
  import contentPage from './content-page';
  import learnPage from './learn-page';
<<<<<<< HEAD
=======
  import recommendedSubpage from './recommended-subpage';
>>>>>>> f10c4401
  import contentUnavailablePage from './content-unavailable-page';
  import coreBase from 'kolibri.coreVue.components.coreBase';
  import breadcrumbs from './breadcrumbs';
  import searchPage from './search-page';
  import kNavbar from 'kolibri.coreVue.components.kNavbar';
  import kNavbarLink from 'kolibri.coreVue.components.kNavbarLink';
  import examList from './exam-list';
  import examPage from './exam-page';
  import totalPoints from './total-points';
  import actionBarSearchBox from './action-bar-search-box';
  export default {
    name: 'learn',
    $trs: {
      learnTitle: 'Learn',
      recommended: 'Recommended',
      topics: 'Topics',
      exams: 'Exams',
    },
    mixins: [responsiveWindow],
    components: {
      channelsPage,
      topicsPage,
      contentPage,
      learnPage,
<<<<<<< HEAD
=======
      recommendedSubpage,
>>>>>>> f10c4401
      contentUnavailablePage,
      coreBase,
      breadcrumbs,
      searchPage,
      kNavbar,
      kNavbarLink,
      examList,
      examPage,
      totalPoints,
      actionBarSearchBox,
    },
    computed: {
      topLevelPageName() {
        return TopLevelPageNames.LEARN;
      },
      userHasMemberships() {
        return this.memberships.length > 0;
      },
      currentPage() {
        if (this.pageName === PageNames.TOPICS_ROOT) {
          return 'channels-page';
        }
        if (this.pageName === PageNames.TOPICS_CHANNEL || this.pageName === PageNames.TOPICS_TOPIC) {
          return 'topics-page';
        }
        if (
          this.pageName === PageNames.TOPICS_CONTENT ||
          this.pageName === PageNames.RECOMMENDED_CONTENT
        ) {
          return 'content-page';
        }
        if (this.pageName === PageNames.RECOMMENDED) {
          return 'learn-page';
        }
        if (this.pageName === PageNames.CONTENT_UNAVAILABLE) {
          return 'content-unavailable-page';
        }
        if (this.pageName === PageNames.SEARCH) {
          return 'search-page';
        }
        if (this.pageName === PageNames.EXAM_LIST) {
          return 'exam-list';
        }
        if (this.pageName === PageNames.EXAM) {
          return 'exam-page';
        }
        if (RecommendedPages.includes(this.pageName)) {
          return 'recommended-subpage';
        }
        return null;
      },
      isWithinSearchPage() {
        return this.pageName === PageNames.SEARCH;
      },
      tabLinksAreVisible() {
        return this.pageName !== PageNames.CONTENT_UNAVAILABLE && this.pageName !== PageNames.SEARCH;
      },
      pointsAreVisible() {
        return this.windowSize.breakpoint > 0 && this.pageName !== PageNames.SEARCH;
      },
      recommendedLink() {
        return {
          name: PageNames.RECOMMENDED,
        };
      },
      channelsLink() {
        return {
          name: PageNames.TOPICS_ROOT,
        };
      },
      examsLink() {
        return {
          name: PageNames.EXAM_LIST,
        };
      },
    },

    vuex: {
      getters: {
        memberships: state => state.learnAppState.memberships,
        pageName: state => state.pageName,
        searchTerm: state => state.pageState.searchTerm,
        isUserLoggedIn,
      },
    },
    store,
  };

</script>


<style lang="stylus" scoped>

  @require 'learn.styl'
  @require '~kolibri.styles.definitions'

  .content
    margin: auto

  .points-link
    display: inline-block
    text-decoration: none

  .points-wrapper
    margin-top: -70px
    float: right

</style><|MERGE_RESOLUTION|>--- conflicted
+++ resolved
@@ -55,10 +55,7 @@
   import topicsPage from './topics-page';
   import contentPage from './content-page';
   import learnPage from './learn-page';
-<<<<<<< HEAD
-=======
   import recommendedSubpage from './recommended-subpage';
->>>>>>> f10c4401
   import contentUnavailablePage from './content-unavailable-page';
   import coreBase from 'kolibri.coreVue.components.coreBase';
   import breadcrumbs from './breadcrumbs';
@@ -83,10 +80,7 @@
       topicsPage,
       contentPage,
       learnPage,
-<<<<<<< HEAD
-=======
       recommendedSubpage,
->>>>>>> f10c4401
       contentUnavailablePage,
       coreBase,
       breadcrumbs,
