--- conflicted
+++ resolved
@@ -263,12 +263,9 @@
           color: this.$themeTokens.text,
           width: '100%',
           border: '2px solid transparent',
-<<<<<<< HEAD
           'text-transform': 'capitalize',
           'text-align': this.isRtl ? 'right' : 'left',
-=======
-          'text-align': 'left',
->>>>>>> 5fd6077a
+
           'font-weight': 'normal',
           'text-transform': 'none',
           position: 'relative',
