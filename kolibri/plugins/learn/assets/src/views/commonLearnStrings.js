import { createTranslator } from 'kolibri.utils.i18n';

export const learnStrings = createTranslator('CommonLearnStrings', {
  // Labels
  learnLabel: {
    message: 'Learn',
    context:
      "Each time a learner signs in to Kolibri, the first thing they see is the  'Learn' page with the list of all the classes they are enrolled to.",
  },
  resumeLabel: {
    message: 'Resume',
    context: 'Label for links that go to content that has been started and can be resumed',
  },
  classesAndAssignmentsLabel: {
    message: 'Classes and assignments',
    context: 'Label for links that go to class or lesson content',
  },
  channelAndFoldersLabel: {
    message: 'Channel and folders',
    context: 'Label for links that go to the main channel or its subfolders',
  },
  filterAndSearchLabel: {
    message: 'Filter and search',
    context:
      'Label for a section of the page that contains options for searching and filtering content',
  },
  mostPopularLabel: {
    message: 'Most popular',
    context: 'Label for links that go to the most popular content',
  },
  popularLabel: {
    message: 'Popular',
    context: 'Label for links that go to the most popular content.',
  },
  nextStepsLabel: {
    message: 'Next steps',
    context: 'Label for links that go to post-requisites for content that has been completed.',
  },
  exploreResources: {
    message: 'Explore resources',
    context: "Heading in the 'Learn' section where users can view learning resources.\n",
  },
  logo: {
    message: 'From the channel {channelTitle}',
    context:
      'Added to create a complete alt-text description of a logo on a content card to indicate to the user what channel the resource belongs to. For example: From the channel Khan Academy - English',
  },
  resourceCompletedLabel: {
    message: 'Resource completed',
    context:
      'Message when the user successfully finishes a resource or marks a resource as complete',
  },
  dontShowThisAgainLabel: {
    message: "Don't show this again",
    context:
      'Option that allows the user to prevent this resource from displaying in the future while using category search',
  },
  markResourceAsCompleteLabel: {
    message: 'Mark resource as complete',
    context:
      'Title of the modal window where a user will confirm or cancel marking a resource as complete manually.',
  },
  multipleLearningActivities: {
    message: 'Multiple learning activities',
    context: 'Label indicating the resource contains several different learning activities.',
  },

<<<<<<< HEAD
  suggestedTime: {
    message: 'Suggested time',
    context: 'Time suggested by coach for how long an independent practice quiz should take',
  },
  exploreLibraries: {
    message: 'Explore libraries',
    context: 'Title for Explore Libraries page',
  },
  kolibriLibrary: {
    message: 'Kolibri Library',
    context: 'Title for Kolibri Libraries',
  },

=======
>>>>>>> b52e9c8d
  // Resource Metadata strings
  author: {
    message: 'Author',
    context:
      'Indicates who is the author of that specific learning resource. For example, "Author: Learning Equality".',
  },
  license: {
    message: 'License',
    context:
      'Indicates the type of license of that specific learning resource. For example, "License: CC BY-NC-ND".\n',
  },
  toggleLicenseDescription: {
    message: 'Toggle license description',
    context:
      'Describes the arrow which a learner can select to view more information about the type of license that a resource has.',
  },
  copyrightHolder: {
    message: 'Copyright holder',
    context:
      'Indicates who holds the copyright of that specific learning resource. For example, "Copyright holder: Ubongo Media".',
  },
  estimatedTime: {
    message: 'Estimated time',
    context: 'Refers to the expected time it will take the learner to complete a resource.',
  },
  documentTitle: {
    message: '{ contentTitle } - { channelTitle }',
    context: 'DO NOT TRANSLATE\nCopy the source string.',
  },
  shareFile: {
    message: 'Share',
    context: 'Option to share a specific file from a learning resource.',
  },
  locationsInChannel: {
    message: 'Location in {channelname}',
    context:
      "When there are multiple instances of the same resource, learner can see their 'locations' (positions in the respective folders of the channel) at the bottom of the sidebar with all the metadata, when they select the resource in the Kolibri Library.",
  },
  viewResource: {
    message: 'View resource',
    context: 'Refers to a button where the user can view all the details for a resource.',
  },
  showLess: {
    message: 'Show less',
    context: '',
  },
  whatYouWillNeed: {
    message: 'What you will need',
    context: '',
  },
  moreLibraries: {
    message: 'More',
    context: 'Title section containing unpinned devices',
  },
  loadingLibraries: {
    message: 'Loading Kolibri libraries around you',
    context: '',
  },
  cannotConnectToLibrary: {
    message:
      'Kolibri cannot connect to the library on {deviceName}. Your network connection may be unstable, or {deviceName} is no longer available.',
    context: '',
  },
  backToAllLibraries: {
    message: 'Go back to all libraries',
    context: '',
  },
});

export function learnString(key, args) {
  return learnStrings.$tr(key, args);
}

export default {
  methods: { learnString },
};<|MERGE_RESOLUTION|>--- conflicted
+++ resolved
@@ -64,8 +64,6 @@
     message: 'Multiple learning activities',
     context: 'Label indicating the resource contains several different learning activities.',
   },
-
-<<<<<<< HEAD
   suggestedTime: {
     message: 'Suggested time',
     context: 'Time suggested by coach for how long an independent practice quiz should take',
@@ -79,8 +77,6 @@
     context: 'Title for Kolibri Libraries',
   },
 
-=======
->>>>>>> b52e9c8d
   // Resource Metadata strings
   author: {
     message: 'Author',
