<template>

  <transition name="modal-fade" appear>
    <div
      class="modal-overlay"
      @keyup.esc.stop="emitCloseEvent"
      @keyup.enter="goToNextContentNode"
    >
      <div
        ref="modal"
        class="modal"
        :tabindex="0"
        role="dialog"
        aria-labelledby="modal-title"
        :style="[ modalSizeStyles, { background: $themeTokens.surface } ]"
      >
        <FocusTrap
          @shouldFocusFirstEl="$emit('shouldFocusFirstEl')"
          @shouldFocusLastEl="focusLastEl"
        >
          <KFixedGrid
            :numCols="12"
            :style="{ margin: '24px' }"
          >
            <KFixedGridItem :span="9">
              <h1
                id="modal-title"
                class="title"
              >
                {{ learnString('resourceCompletedLabel') }}
              </h1>
            </KFixedGridItem>
            <KFixedGridItem
              :span="3"
              alignment="right"
            >
              <!--
                leave some space for absolutely positioned close button
                to avoid overlapping with the title (the button markup is
                at the end of the modal to achieve correct focus order
                without the need to set specific tabindex on all focusable
                elements)
              -->
            </KFixedGridItem>
          </KFixedGrid>

          <div :style="contentStyle">
            <UiAlert
              v-if="!isUserLoggedIn"
              :dismissible="false"
              :removeIcon="true"
              type="warning"
              :style="{ marginTop: '8px' }"
            >
              {{ $tr('signIn') }}
            </UiAlert>
            <div
              v-else-if="!wasComplete"
              class="stats"
            >
              <div class="points">
                <span :style="{ color: $themeTokens.correct }">
                  {{ $tr('plusPoints', { points }) }}
                </span>
                <PointsIcon :style="{ display: 'inline-block' }" />
              </div>
              <div>{{ $tr('keepUpTheGreatProgress') }}</div>
            </div>
            <KCircularLoader v-if="loading" class="loader" />
            <template v-else>
              <CompletionModalSection
                v-if="nextContentNode"
                ref="nextContentNodeSection"
                icon="forwardRounded"
                :class="sectionClass"
                :title="$tr('moveOnTitle')"
                :description="$tr('moveOnDescription')"
                :buttonLabel="$tr('moveOnButtonLabel')"
                :buttonRoute="nextContentNodeRoute"
              >
                <ResourceItem
                  :contentNode="nextContentNode"
                  size="small"
                />
              </CompletionModalSection>

              <CompletionModalSection
                ref="staySection"
                :icon="(isQuiz || isSurvey) ? 'reports' : 'restart'"
                :class="sectionClass"
                :title="staySectionTitle"
                :description="staySectionDescription"
                :buttonLabel="(isQuiz || isSurvey) ?
                  $tr('reviewQuizButtonLabel') : $tr('stayButtonLabel')"
                @buttonClick="$emit('close')"
              />

              <CompletionModalSection
                v-if="recommendedContentNodes && recommendedContentNodes.length"
                icon="alternativeRoute"
                :class="sectionClass"
                :title="$tr('helpfulResourcesTitle')"
                :description="$tr('helpfulResourcesDescription')"
              >
                <KGrid :style="{ marginTop: '6px' }">
                  <KGridItem
                    v-for="contentNode in recommendedContentNodes"
                    :key="contentNode.id"
                    :layout12="{ span: 6 }"
                    :layout8="{ span: 4 }"
                    :layout4="{ span: 4 }"
                    :style="{ marginBottom: '24px' }"
                  >
                    <ResourceItem
                      data-test="recommended-resource"
                      :contentNode="contentNode"
                      :contentNodeRoute="genContentLink(
                        contentNode.id,
                        null,
                        contentNode.is_leaf,
                        $route.query.last,
                        $route.query
                      )"
                      :size="recommendedResourceItemSize"
                    />
                  </KGridItem>
                </KGrid>
              </CompletionModalSection>
            </template>
          </div>

          <KIconButton
            ref="closeButton"
            class="close-button"
            icon="close"
            :ariaLabel="$tr('close')"
            :tooltip="$tr('close')"
            @click="$emit('close')"
          />
        </FocusTrap>
      </div>
    </div>
  </transition>

</template>


<script>

  import KResponsiveWindowMixin from 'kolibri-design-system/lib/KResponsiveWindowMixin';
  import UiAlert from 'kolibri-design-system/lib/keen/UiAlert';
  import { MaxPointsPerContent } from 'kolibri.coreVue.vuex.constants';
  import FocusTrap from 'kolibri.coreVue.components.FocusTrap';
  import PointsIcon from 'kolibri.coreVue.components.PointsIcon';
  import { ContentNodeResource } from 'kolibri.resources';
  import useDeviceSettings from '../../composables/useDeviceSettings';
  import useLearnerResources from '../../composables/useLearnerResources';
  import genContentLink from '../../utils/genContentLink';
  import commonLearnStrings from '../commonLearnStrings';
  import CompletionModalSection from './CompletionModalSection';
  import ResourceItem from './ResourceItem';

  /**
   * A modal displayed after finishing a learning activity
   * where users can decide to continue to a next activity,
   * stay, or navigate to one of the recommended resources.
   *
   * A customized `KModal` fork (it deviates too much
   * for us to be able to use `KModal` and we don't want
   * to update KDS because this may be the only modal
   * following different patterns)
   */
  export default {
    name: 'CompletionModal',
    components: {
      FocusTrap,
      PointsIcon,
      CompletionModalSection,
      ResourceItem,
      UiAlert,
    },
    mixins: [KResponsiveWindowMixin, commonLearnStrings],
    setup() {
      const { canAccessUnassignedContent } = useDeviceSettings();
      const { fetchLesson } = useLearnerResources();
      return { canAccessUnassignedContent, fetchLesson };
    },
    props: {
      /**
       * A sign-in prompt is displayed if a user
       * is not logged in for them to be able to earn points
       * for completing the activity.
       */
      isUserLoggedIn: {
        type: Boolean,
        required: true,
      },
      contentNodeId: {
        type: String,
        required: true,
      },
      lessonId: {
        type: String,
        default: null,
      },
<<<<<<< HEAD
      isQuiz: {
        type: Boolean,
        default: false,
      },
      isSurvey: {
=======
      wasComplete: {
>>>>>>> bf2d14a4
        type: Boolean,
        default: false,
      },
    },
    data() {
      return {
        // where the focus was before opening the modal
        // so we can return it back after it's closed
        lastFocus: null,
        /**
         * If there is at least one resource in this array
         * of recommended resources, "You may find helpful"
         * section is displayed and a user can navigate to one
         * of the resources.
         */
        recommendedContentNodes: [],
        /**
         * If there is a resource following the current resource,
         * "Keep going" section is displayed and a user can navigate
         * to the next resource
         */
        nextContentNode: null,
        loading: true,
      };
    },
    computed: {
      staySectionDescription() {
        if (this.isQuiz) {
          return this.$tr('reviewQuizDescription');
        }
        if (this.isSurvey) {
          return this.$tr('reviewSurveyDescription');
        }
        return this.$tr('stayDescription');
      },
      staySectionTitle() {
        if (this.isQuiz) {
          return this.$tr('reviewQuizTitle');
        }
        if (this.isSurvey) {
          return this.$tr('reviewSurveyTitle');
        }
        return this.$tr('stayTitle');
      },
      points() {
        return MaxPointsPerContent;
      },
      modalSizeStyles() {
        let maxWidth = this.maxModalWidth;
        let maxHeight = this.windowHeight;

        if (this.windowBreakpoint > 1) {
          maxWidth -= 32;
          maxHeight -= 32;
        }

        return {
          maxWidth: maxWidth + 'px',
          maxHeight: maxHeight + 'px',
        };
      },
      maxModalWidth() {
        if (this.windowWidth < 1000) {
          return this.windowWidth;
        }
        return 1000;
      },
      contentStyle() {
        return {
          overflowX: 'hidden',
          padding: this.windowBreakpoint < 2 ? '0 24px' : '0 54px',
        };
      },
      sectionClass() {
        return this.$computedClass({
          ':not(:last-child)': {
            borderBottom: `1px solid ${this.$themePalette.grey.v_300}`,
          },
        });
      },
      recommendedResourceItemSize() {
        if (this.windowBreakpoint > 1) {
          return 'large';
        } else if (this.windowBreakpoint > 0) {
          return 'medium';
        } else {
          return 'small';
        }
      },
      nextContentNodeRoute() {
        return this.genContentLink(
          this.nextContentNode.id,
          null,
          this.nextContentNode.is_leaf,
          this.$route.query.last,
          this.$route.query
        );
      },
    },
    created() {
      const promises = [];
      if (this.lessonId) {
        promises.push(this.loadNextLessonContent());
      } else if (this.canAccessUnassignedContent) {
        promises.push(this.loadNextContent());
      }
      if (this.canAccessUnassignedContent) {
        promises.push(this.loadRecommendedContent());
      }
      Promise.all(promises).then(() => {
        this.loading = false;
        this.$nextTick(this.$refs.modal.focus());
      });
    },
    beforeMount() {
      this.lastFocus = document.activeElement;
    },
    mounted() {
      // Remove scrollbars from the <html> tag, so user's can't scroll while modal is open
      window.document.documentElement.style['overflow'] = 'hidden';
      this.$nextTick(() => {
        this.focusFirstEl();
      });
    },
    destroyed() {
      // Restore scrollbars to <html> tag
      window.document.documentElement.style['overflow'] = '';
      // Wait for events to finish propagating before changing the focus.
      // Otherwise the `lastFocus` item receives events such as 'enter'.
      // (setTimeout(fn, 0) will execute the next event cycle, as soon as the main thread stack
      // is empty, not immediately. See note in
      // https://developer.mozilla.org/en-US/docs/Learn/JavaScript/Asynchronous/Timeouts_and_intervals#settimeout)
      window.setTimeout(() => this.lastFocus.focus());
    },
    methods: {
      focusLastEl() {
        this.$el.querySelector('.close-button').focus();
      },
      loadNextContent() {
        return ContentNodeResource.fetchNextContent(this.contentNodeId).then(data => {
          this.nextContentNode = data;
        });
      },
      loadRecommendedContent() {
        return ContentNodeResource.fetchRecommendationsFor(this.contentNodeId).then(data => {
          this.recommendedContentNodes = data;
        });
      },
      loadNextLessonContent() {
        return this.fetchLesson({ lessonId: this.lessonId }).then(lesson => {
          const index = lesson.resources.findIndex(c => c.contentnode_id === this.contentNodeId);
          this.nextContentNode = lesson.resources[index + 1]
            ? lesson.resources[index + 1].contentnode
            : null;
        });
      },
      genContentLink,
      emitCloseEvent() {
        this.$emit('close');
      },
      goToNextContentNode() {
        this.$router.push(this.nextContentNodeRoute);
      },
      /**
       * @public
       * Focuses on correct first element for FocusTrap depending on content
       * rendered in CompletionModal.
       */
      focusElementTest(event) {
        const { target } = event;
        const noopOnFocus =
          target === window || // switching apps
          !this.$refs.modal || // if $refs.modal isn't available
          target === this.$refs.modal || // addresses #3824
          this.$refs.modal.contains(target.activeElement);
        if (noopOnFocus) {
          return;
        }
        // Fixes possible infinite recursion when disconnection
        // snackbars appear along with the modal (#6301)
        const $coreSnackbar = document.getElementById('coresnackbar');
        if ($coreSnackbar && $coreSnackbar.contains(target)) {
          return;
        }
        // If there is an open KModal, the base case allows us to avoid
        // the infinite recursion caused by trying to focus trap the KModal
        const $coreModal = document.getElementById('modal-window');
        if ($coreModal && $coreModal.contains(target)) {
          return;
        }
        // focus has escaped the modal - put it back!
        if (!this.$refs.modal.contains(target)) {
          this.focusModal();
        }
      },
      focusFirstEl() {
        if (this.nextContentNode && this.$refs.nextContentNodeSection) {
          this.$refs.nextContentNodeSection.getButtonRef().$el.focus();
        } else if (this.$refs.staySection) {
          this.$refs.staySection.getButtonRef().$el.focus();
        }
      },
    },
    $trs: {
      signIn: {
        message: 'Sign in or create an account to begin earning points',
        context:
          'Message that a learner will see upon completing a resource if they are not signed in to Kolibri.',
      },
      plusPoints: {
        message: '+ { points, number } points',
        context: 'Indicates the amount of points awarded to the learner for completing a resource.',
      },
      keepUpTheGreatProgress: {
        message: 'Keep up the great progress!',
        context: 'Message of encouragement which displays when learner has completed a resource.',
      },
      close: {
        message: 'Close',
        context: "Indicates the 'X' button to close the window.",
      },
      moveOnTitle: {
        message: 'Keep going',
        context: 'Message to the user after completing a resource, to select the next resource.',
      },
      moveOnDescription: {
        message: 'Move on to the next resource in the folder',
        context: 'Message to the user after completing a resource in a folder.',
      },
      moveOnButtonLabel: {
        message: 'Move on',
        context:
          'Label for a button used if learner decides to move forward to the following resource.',
      },
      stayTitle: {
        message: 'Stay and practice',
        context: 'Message to the user to continue practicing after they completed a resource.',
      },
      stayDescription: {
        message: 'Stay on this resource to keep practicing',
        context: "Description on 'Resource completed' window.",
      },
      stayButtonLabel: {
        message: 'Stay here',
        context: 'Label for a button used if learner decides to repeat the completed resource.',
      },
      reviewSurveyTitle: {
        message: 'Review survey',
        context: 'Message to the user to review a survey after they completed it.',
      },
      reviewSurveyDescription: {
        message: 'Open the survey report to review your answers',
        context: 'After learner submitted a survey, they can view the report page.',
      },
      reviewQuizTitle: {
        message: 'Review quiz',
        context: 'Message to the user to review a quiz after they completed it.',
      },
      reviewQuizDescription: {
        message: 'Open the quiz report to review your answers',
        context: 'After learner submitted a practice quiz, they can view the report page.',
      },
      reviewQuizButtonLabel: {
        message: 'View report',
        context: 'Label for a button used if learner decides to view the practice quiz report.',
      },
      helpfulResourcesTitle: {
        message: 'You may find helpful',
        context: 'Message to the user after completing a resource with additional suggestions.',
      },
      helpfulResourcesDescription: {
        message: 'Here are some related resources we think you’ll find helpful',
        context: "Description on the 'Resource completed' window.",
      },
    },
  };

</script>


<style lang="scss" scoped>

  @import '~kolibri-design-system/lib/styles/definitions';

  .modal-overlay {
    position: fixed;
    top: 0;
    left: 0;
    z-index: 24;
    width: 100%;
    height: 100%;
    background: rgba(0, 0, 0, 0.7);
    background-attachment: fixed;
    transition: opacity $core-time ease;
  }

  .modal {
    @extend %dropshadow-16dp;
    @extend %momentum-scroll;

    position: absolute;
    top: 50%;
    left: 50%;
    width: 100%;
    margin: 0 auto;
    overflow-y: auto;
    border-radius: $radius;
    transform: translate(-50%, -50%);

    &:focus {
      outline: none;
    }
  }

  .modal-fade-enter-active,
  .modal-fade-leave-active {
    transition: all $core-time ease;
  }

  .modal-fade-enter,
  .modal-fade-leave-active {
    opacity: 0;
  }

  .title {
    margin: 0;
    font-size: 24px;
  }

  .close-button {
    position: absolute;
    top: 20px;
    right: 20px;
  }

  .stats {
    font-size: 18px;
    font-weight: bold;
    text-align: center;

    .points {
      font-size: 24px;
    }
  }

  .loader {
    margin-top: 56px;
    margin-bottom: 56px;
  }

</style><|MERGE_RESOLUTION|>--- conflicted
+++ resolved
@@ -203,15 +203,15 @@
         type: String,
         default: null,
       },
-<<<<<<< HEAD
       isQuiz: {
         type: Boolean,
         default: false,
       },
       isSurvey: {
-=======
+        type: Boolean,
+        default: false,
+      },
       wasComplete: {
->>>>>>> bf2d14a4
         type: Boolean,
         default: false,
       },
