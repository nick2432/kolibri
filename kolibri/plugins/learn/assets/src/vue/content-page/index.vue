<template>

  <div>

    <page-header :title='title'>
      <content-icon
        slot='icon'
        :ispageicon="true"
        :size="25"
        :kind="kind"
        :progress="progress">
      </content-icon>
<<<<<<< HEAD
=======
    </page-header>

    <page-header :title='title'>
      <content-icon
        slot='icon'
        :ispageicon="true"
        :size="25"
        :kind="kind"
        :progress="progress">
      </content-icon>
>>>>>>> 9968a988
    </page-header>

    <div class="content-container" v-show='!searchOpen'>
      <content-render
        :id="id"
        :kind="kind"
        :files="files"
        :content-id="contentId"
        :channel-id="channelId"
        :available="available"
        :extra-fields="extraFields">
      </content-render>
    </div>

    <p class="page-description">
      {{ description }}
    </p>

    <download-button
      :kind="kind"
      :files="files"
      :available="available"
      :title="title">
    </download-button>

    <expandable-content-grid class="recommendation-section"
      v-if="pageMode === $options.PageModes.LEARN"
      title="Recommended"
      :contents="recommended">
    </expandable-content-grid>

  </div>

</template>


<script>

  const constants = require('../../state/constants');
  const getters = require('../../state/getters');

  module.exports = {
    mixins: [constants], // makes constants available in $options
    components: {
      'content-icon': require('../content-icon'),
      'page-header': require('../page-header'),
      'content-render': require('content-renderer'),
      'download-button': require('content-renderer/download-button'),
      'expandable-content-grid': require('../expandable-content-grid'),
    },
    vuex: {
      getters: {
        // general state
        pageMode: getters.pageMode,

        // TODO - remove hack
        // temporarily using this to address an IE10 bug where the PDF
        // renderer displayed on top of the search pane.
        // see https://trello.com/c/LSevcA40/263-windows-7-ie-10-when-you-click-the-search-button-on-a-pdf-page-under-learn-tab-the-pdf-file-still-shows-when-it-shouldnt
        searchOpen: state => state.searchOpen,

        // attributes for this content item
        id: (state) => state.pageState.content.id,
        title: (state) => state.pageState.content.title,
        description: (state) => state.pageState.content.description,
        kind: (state) => state.pageState.content.kind,
        files: (state) => state.pageState.content.files,
        contentId: (state) => state.pageState.content.content_id,
        channelId: (state) => state.currentChannel,
        available: (state) => state.pageState.content.available,
        extraFields: (state) => state.pageState.content.extra_fields,

        // only used on learn page
        recommended: (state) => state.pageState.recommended,
      },
    },
  };

</script>


<style lang="stylus" scoped>

  @require '~core-theme.styl'

  .content-container
    height: 60vh
    margin-bottom: 1em

  #little-arrow
    font-size: 28px
    font-weight: 900

  .recommendation-section
    margin-top: 4em

</style>
<|MERGE_RESOLUTION|>--- conflicted
+++ resolved
@@ -10,8 +10,6 @@
         :kind="kind"
         :progress="progress">
       </content-icon>
-<<<<<<< HEAD
-=======
     </page-header>
 
     <page-header :title='title'>
@@ -22,7 +20,6 @@
         :kind="kind"
         :progress="progress">
       </content-icon>
->>>>>>> 9968a988
     </page-header>
 
     <div class="content-container" v-show='!searchOpen'>
