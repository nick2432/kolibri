<template>

<<<<<<< HEAD
  <breadcrumbs
    v-if='!isRoot'
    :rootid='rootTopicId'
    :crumbs='topic.breadcrumbs'
    :current='topic.title'>
  </breadcrumbs>

  <p v-if='topic.description'>
    {{ topic.description }}
  </p>

  <card-grid :header="isRoot ? 'Topics' : '' " v-if="subtopics.length">
    <topic-card
      v-for="topic in subtopics"
      :id="topic.id"
      :title="topic.title"
      :ntotal="topic.n_total"
      :ncomplete="topic.n_complete">
    </topic-card>
  </card-grid>

  <card-grid :header="isRoot ? 'Content' : '' " v-if="contents.length">
    <content-card
      v-for="content in contents"
      class="card"
      :title="content.title"
      :thumbnail="content.thumbnail"
      :kind="content.kind"
      :progress="content.progress"
      :id="content.id">
    </content-card>

  </card-grid>
=======
  <div class="page">
    <search-widget :searchtoggled.sync="searchToggled"></search-widget>
    <div class="page-container">
      <div class="tool-bar-container">
        <label v-show="!searchToggled" @click="searchToggleSwitch(true)" class="btn-search" for="search">
          <span class="btn-search-img">search</span>
        </label>
        <div v-show="!searchToggled" class="breadcrumbs-container" transition="fast">
          <breadcrumbs
            v-if='!isRoot'
            :rootid='rootTopicId'
            :crumbs='topic.breadcrumbs'
            :current='topic.title'>
          </breadcrumbs>

        </div>
        <div class="tool-bar" :class="{ 'tool-bar-center' : searchToggled }" >
          <select v-show="!searchToggled" class="btn-channel" transition="fast">
            <option value="khan">Khan Academy</option>
            <option value="ck12">CK-12</option>
          </select>
        </div>
      </div>

      <div class="card-section" transition="fast">

        <p v-if='topic.description'>
          {{ topic.description }}
        </p>

        <card-grid v-if="subtopics.length">
          <topic-card
            v-for="topic in subtopics"
            :id="topic.id"
            :title="topic.title"
            :ntotal="topic.n_total"
            :ncomplete="topic.n_complete">
          </topic-card>
        </card-grid>

        <card-grid v-if="contents.length">
          <content-card
            v-for="content in contents"
            class="card"
            :title="content.title"
            :thumbnail="content.thumbnail"
            :kind="content.kind"
            :progress="content.progress"
            :id="content.id">
          </content-card>

        </card-grid>
      
      </div>
    </div>
  </div>
>>>>>>> 43c1b33b

</template>


<script>

  module.exports = {
    components: {
      'breadcrumbs': require('../breadcrumbs'),
      'topic-card': require('../topic-card'),
      'content-card': require('../content-card'),
      'search-widget': require('../search-widget'),
      'card-grid': require('../card-grid'),
    },
    data() {
      return {
        searchToggled: false,
      };
    },
    methods: {
      searchToggleSwitch(value) {
        this.searchToggled = value;
      },
    },
    vuex: {
      getters: {
        rootTopicId: state => state.rootTopicId,
        topic: state => state.pageState.topic,
        subtopics: state => state.pageState.subtopics,
        contents: state => state.pageState.contents,
        isRoot: (state) => state.pageState.topic.id === state.rootTopicId,
      },
    },
  };

</script>


<style lang="stylus" scoped>

  @require '~core-theme.styl'
  $thumbnail-width = 200
  $margin-width = 24
  input-width(n-cols)
    width: $thumbnail-width * (n-cols - 1)
  media-query(n-cols)
    .page-container
      max-width: ($thumbnail-width * n-cols) + $margin-width * (n-cols - 1)
    .tool-bar-container
      width: ($thumbnail-width * n-cols) + $margin-width * (n-cols - 1)
    .tool-bar-container .search-input-active
      width: $thumbnail-width * (n-cols) * 0.7
    .tool-bar-container .tool-bar-center
      -webkit-transform: translateX(-(((($thumbnail-width * n-cols) + $margin-width * (n-cols - 1)) - ($thumbnail-width * (n-cols) * 0.7))/2)px)
  .section-title
    margin-top: 5vh
    font-size: 1.2em
    font-weight: 700
  .tool-bar-container
    position: fixed
    top: 0
    height: 30px
    padding: 30 0
    background-color: $core-bg-canvas
    text-align: center
    z-index: 1
    .breadcrumbs-container
      position: absolute
      left:0
      display: inline-block
      line-height: 30px
      z-index: -1000
    .tool-bar
      float: right
      display: inline-block
      opacity: 0.6
      transition: all 0.3s ease-out
    .tool-bar-center
      height: 30px
      text-align: center
    .tool-bar-center .btn-search
      pointer-events: none
      top: 0
      
  .card-section
    position: relative
    top: 60px
  .page
    margin-left: 80px
  .page-container
    max-width: (200*3) + 24*2
    margin:auto
  .fast-transition
    transition: all 0.3s ease-out
  .fast-enter
    opacity: 0
    transform: translateX(-50%)
  .fast-leave
    opacity: 0
    transform: translateX(-100%)
  @media screen and (min-width: 570px)
    media-query(2)
  @media screen and (min-width: 810px)
    media-query(3)
  @media screen and (min-width: 1060px)
    media-query(4)
  @media screen and (min-width: 1280px)
    media-query(5)
  @media screen and (min-width: 1680px)
    media-query(6)
    
  .btn-search
    position: relative
    float: right
    display: inline-block
    height: 30px
    width: 30px
    background:none
    border: none
    text-indent: -10000px
    cursor: pointer
  .btn-search-img
    display: block
    background: url('../search-widget/search.svg') no-repeat right

</style><|MERGE_RESOLUTION|>--- conflicted
+++ resolved
@@ -1,12 +1,35 @@
 <template>
 
-<<<<<<< HEAD
-  <breadcrumbs
-    v-if='!isRoot'
-    :rootid='rootTopicId'
-    :crumbs='topic.breadcrumbs'
-    :current='topic.title'>
-  </breadcrumbs>
+  <search-widget :searchtoggled.sync="searchToggled"></search-widget>
+
+  <!---------------------- Elements required for sidebar ---------------------->
+  <!-- Lots of these class names are not content-oriented or semantically
+  significant. Markup needs to reflect content, not styles. Will need to
+  refactor this. -->
+  <div class="tool-bar-container">
+
+    <label v-show="!searchToggled" @click="searchToggleSwitch(true)" class="btn-search" for="search">
+      <span class="btn-search-img">search</span>
+    </label>
+
+    <div v-show="!searchToggled" class="breadcrumbs-container" transition="fast">
+      <breadcrumbs
+        v-if='!isRoot'
+        :rootid='rootTopicId'
+        :crumbs='topic.breadcrumbs'
+        :current='topic.title'>
+      </breadcrumbs>
+    </div>
+
+    <!-- TODO exapsulate into the search bar vue component -->
+    <div class="tool-bar" :class="{ 'tool-bar-center' : searchToggled }" >
+      <select v-show="!searchToggled" class="btn-channel" transition="fast">
+        <option value="khan">Khan Academy</option>
+        <option value="ck12">CK-12</option>
+      </select>
+    </div>
+  </div>
+  <!-------------------------- End sidebar elements -------------------------->
 
   <p v-if='topic.description'>
     {{ topic.description }}
@@ -34,64 +57,6 @@
     </content-card>
 
   </card-grid>
-=======
-  <div class="page">
-    <search-widget :searchtoggled.sync="searchToggled"></search-widget>
-    <div class="page-container">
-      <div class="tool-bar-container">
-        <label v-show="!searchToggled" @click="searchToggleSwitch(true)" class="btn-search" for="search">
-          <span class="btn-search-img">search</span>
-        </label>
-        <div v-show="!searchToggled" class="breadcrumbs-container" transition="fast">
-          <breadcrumbs
-            v-if='!isRoot'
-            :rootid='rootTopicId'
-            :crumbs='topic.breadcrumbs'
-            :current='topic.title'>
-          </breadcrumbs>
-
-        </div>
-        <div class="tool-bar" :class="{ 'tool-bar-center' : searchToggled }" >
-          <select v-show="!searchToggled" class="btn-channel" transition="fast">
-            <option value="khan">Khan Academy</option>
-            <option value="ck12">CK-12</option>
-          </select>
-        </div>
-      </div>
-
-      <div class="card-section" transition="fast">
-
-        <p v-if='topic.description'>
-          {{ topic.description }}
-        </p>
-
-        <card-grid v-if="subtopics.length">
-          <topic-card
-            v-for="topic in subtopics"
-            :id="topic.id"
-            :title="topic.title"
-            :ntotal="topic.n_total"
-            :ncomplete="topic.n_complete">
-          </topic-card>
-        </card-grid>
-
-        <card-grid v-if="contents.length">
-          <content-card
-            v-for="content in contents"
-            class="card"
-            :title="content.title"
-            :thumbnail="content.thumbnail"
-            :kind="content.kind"
-            :progress="content.progress"
-            :id="content.id">
-          </content-card>
-
-        </card-grid>
-      
-      </div>
-    </div>
-  </div>
->>>>>>> 43c1b33b
 
 </template>
 
@@ -175,7 +140,7 @@
     .tool-bar-center .btn-search
       pointer-events: none
       top: 0
-      
+
   .card-section
     position: relative
     top: 60px
@@ -202,7 +167,7 @@
     media-query(5)
   @media screen and (min-width: 1680px)
     media-query(6)
-    
+
   .btn-search
     position: relative
     float: right
