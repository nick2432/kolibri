--- conflicted
+++ resolved
@@ -1,12 +1,9 @@
 from __future__ import absolute_import, print_function, unicode_literals
 
-<<<<<<< HEAD
 from django.contrib.auth import authenticate, get_user, login, logout
-=======
-from django.contrib.auth import get_user
 from django.contrib.auth.models import AnonymousUser
->>>>>>> ac4273c3
 from rest_framework import filters, permissions, viewsets
+from rest_framework.decorators import api_view
 from rest_framework.response import Response
 
 from .models import Classroom, DeviceOwner, Facility, FacilityUser, LearnerGroup, Membership, Role
@@ -129,23 +126,22 @@
     filter_fields = ('parent',)
 
 
-class SessionViewSet(viewsets.ViewSet):
+@api_view(['POST'])
+def login_view(request):
+    username = request.data.get('username', '')
+    password = request.data.get('password', '')
+    facility_id = request.data.get('facility', None)
+    user = authenticate(username=username, password=password, facility=facility_id)
+    if user is not None and user.is_active:
+        # Correct password, and the user is marked "active"
+        login(request, user)
+        # Success!
+        return Response("Successfully logged in!")
+    else:
+        # Respond with error
+        return Response("User does not exist with those credentials!")
 
-    def destroy(self, request, pk=None):
-        logout(request)
-        return Response("successfully deleted!")
-
-    def create(self, request):
-        # import pdb; pdb.set_trace()
-        username = request.POST.get('username', '')
-        password = request.POST.get('password', '')
-        facility_id = request.POST.get('facility', None)
-        user = authenticate(username=username, password=password, facility=facility_id)
-        if user is not None and user.is_active:
-            # Correct password, and the user is marked "active"
-            login(request, user)
-            # Success!
-            return Response("Successfully logged in!")
-        else:
-            # Respond with error
-            return Response("User does not exist with those credentials!")+@api_view(['POST'])
+def logout_view(request):
+    logout(request)
+    return Response("successfully logged out!")